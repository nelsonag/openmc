module state_point

!===============================================================================
! STATE_POINT -- This module handles writing and reading state point
! files. State points are contain complete tally results, source sites, and
! various other data. They can be used to restart a run or to reconstruct
! confidence intervals for tallies (this requires post-processing via Python
! scripts).
!
! State points can be written at any batch during a simulation, or at specified
! intervals, using the <state_point ... /> tag.
!===============================================================================


  use constants
  use endf,               only: reaction_name
  use error,              only: fatal_error, warning
  use global
  use hdf5_interface
  use output,             only: write_message, time_stamp
  use string,             only: to_str, count_digits, zero_padded
  use tally_header,       only: TallyObject
  use mesh_header,        only: RegularMesh
  use dict_header,        only: ElemKeyValueII, ElemKeyValueCI
  use random_lcg,         only: seed

#ifdef MPI
  use message_passing
#endif

  use hdf5

  use, intrinsic :: ISO_C_BINDING, only: c_loc, c_ptr

  implicit none

contains

!===============================================================================
! WRITE_STATE_POINT
!===============================================================================

  subroutine write_state_point()

    integer :: i, j, k
    integer :: i_list, i_xs
    integer :: n_order      ! loop index for moment orders
    integer :: nm_order     ! loop index for Ynm moment orders
    integer, allocatable :: id_array(:)
    integer, allocatable :: key_array(:)
    integer(HID_T) :: file_id
    integer(HID_T) :: cmfd_group, tallies_group, tally_group, meshes_group, &
                      mesh_group, filter_group, runtime_group
    character(20), allocatable :: str_array(:)
    character(MAX_FILE_LEN)    :: filename
    type(RegularMesh), pointer :: meshp
    type(TallyObject), pointer    :: tally
    type(ElemKeyValueII), pointer :: current
    type(ElemKeyValueII), pointer :: next

    ! Set filename for state point
    filename = trim(path_output) // 'statepoint.' // &
         & zero_padded(current_batch, count_digits(n_max_batches))
    filename = trim(filename) // '.h5'

    ! Write message
    call write_message("Creating state point " // trim(filename) // "...", 1)

    if (master) then
      ! Create statepoint file
      file_id = file_create(filename)

      ! Write file type
      call write_dataset(file_id, "filetype", 'statepoint')

      ! Write revision number for state point file
      call write_dataset(file_id, "revision", REVISION_STATEPOINT)

      ! Write OpenMC version
      call write_dataset(file_id, "version_major", VERSION_MAJOR)
      call write_dataset(file_id, "version_minor", VERSION_MINOR)
      call write_dataset(file_id, "version_release", VERSION_RELEASE)

      ! Write current date and time
      call write_dataset(file_id, "date_and_time", time_stamp())

      ! Write path to input
      call write_dataset(file_id, "path", path_input)

      ! Write out random number seed
      call write_dataset(file_id, "seed", seed)

      ! Write run information
      if (run_CE) then
        call write_dataset(file_id, "run_CE", 1)
      else
        call write_dataset(file_id, "run_CE", 0)
      end if
      select case(run_mode)
      case (MODE_FIXEDSOURCE)
        call write_dataset(file_id, "run_mode", "fixed source")
      case (MODE_EIGENVALUE)
        call write_dataset(file_id, "run_mode", "k-eigenvalue")
      end select
      call write_dataset(file_id, "n_particles", n_particles)
      call write_dataset(file_id, "n_batches", n_batches)

      ! Write out current batch number
      call write_dataset(file_id, "current_batch", current_batch)

      ! Indicate whether source bank is stored in statepoint
      if (source_separate) then
        call write_dataset(file_id, "source_present", 0)
      else
        call write_dataset(file_id, "source_present", 1)
      end if

      ! Write out information for eigenvalue run
      if (run_mode == MODE_EIGENVALUE) then
        call write_dataset(file_id, "n_inactive", n_inactive)
        call write_dataset(file_id, "gen_per_batch", gen_per_batch)
        call write_dataset(file_id, "k_generation", k_generation)
        call write_dataset(file_id, "entropy", entropy)
        call write_dataset(file_id, "k_col_abs", k_col_abs)
        call write_dataset(file_id, "k_col_tra", k_col_tra)
        call write_dataset(file_id, "k_abs_tra", k_abs_tra)
        call write_dataset(file_id, "k_combined", k_combined)

        ! Write out CMFD info
        if (cmfd_on) then
          call write_dataset(file_id, "cmfd_on", 1)

          cmfd_group = create_group(file_id, "cmfd")
          call write_dataset(cmfd_group, "indices", cmfd % indices)
          call write_dataset(cmfd_group, "k_cmfd", cmfd % k_cmfd)
          call write_dataset(cmfd_group, "cmfd_src", cmfd % cmfd_src)
          call write_dataset(cmfd_group, "cmfd_entropy", cmfd % entropy)
          call write_dataset(cmfd_group, "cmfd_balance", cmfd % balance)
          call write_dataset(cmfd_group, "cmfd_dominance", cmfd % dom)
          call write_dataset(cmfd_group, "cmfd_srccmp", cmfd % src_cmp)
          call close_group(cmfd_group)
        else
          call write_dataset(file_id, "cmfd_on", 0)
        end if
      end if

      tallies_group = create_group(file_id, "tallies")

      ! Write number of meshes
      meshes_group = create_group(tallies_group, "meshes")
      call write_dataset(meshes_group, "n_meshes", n_meshes)

      if (n_meshes > 0) then

        ! Print list of mesh IDs
        current => mesh_dict % keys()

        allocate(id_array(n_meshes))
        allocate(key_array(n_meshes))
        i = 1

        do while (associated(current))
          key_array(i) = current % key
          id_array(i) = current % value

          ! Move to next mesh
          next => current % next
          deallocate(current)
          current => next
          i = i + 1
        end do

        call write_dataset(meshes_group, "ids", id_array)
        call write_dataset(meshes_group, "keys", key_array)

        deallocate(key_array)

        ! Write information for meshes
        MESH_LOOP: do i = 1, n_meshes
          meshp => meshes(id_array(i))
          mesh_group = create_group(meshes_group, "mesh " &
               // trim(to_str(meshp % id)))

          select case (meshp % type)
          case (MESH_REGULAR)
            call write_dataset(mesh_group, "type", "regular")
          end select
          call write_dataset(mesh_group, "dimension", meshp % dimension)
          call write_dataset(mesh_group, "lower_left", meshp % lower_left)
          call write_dataset(mesh_group, "upper_right", meshp % upper_right)
          call write_dataset(mesh_group, "width", meshp % width)

          call close_group(mesh_group)
        end do MESH_LOOP

        deallocate(id_array)
      end if

      call close_group(meshes_group)

      ! Write number of tallies
      call write_dataset(tallies_group, "n_tallies", n_tallies)

      if (n_tallies > 0) then

        ! Print list of tally IDs
        allocate(id_array(n_tallies))
        allocate(key_array(n_tallies))

        ! Write all tally information except results
        do i = 1, n_tallies
          tally => tallies(i)
          key_array(i) = tally % id
          id_array(i) = i
        end do

        call write_dataset(tallies_group, "ids", id_array)
        call write_dataset(tallies_group, "keys", key_array)

        deallocate(key_array)

        ! Write all tally information except results
        TALLY_METADATA: do i = 1, n_tallies

          ! Get pointer to tally
          tally => tallies(i)
          tally_group = create_group(tallies_group, "tally " // &
               trim(to_str(tally % id)))

          select case(tally % estimator)
          case (ESTIMATOR_ANALOG)
            call write_dataset(tally_group, "estimator", "analog")
          case (ESTIMATOR_TRACKLENGTH)
            call write_dataset(tally_group, "estimator", "tracklength")
          case (ESTIMATOR_COLLISION)
            call write_dataset(tally_group, "estimator", "collision")
          end select
          call write_dataset(tally_group, "n_realizations", &
               tally % n_realizations)
          call write_dataset(tally_group, "n_filters", tally % n_filters)

          ! Write filter information
          FILTER_LOOP: do j = 1, tally % n_filters
            filter_group = create_group(tally_group, "filter " // &
                 trim(to_str(j)))

            ! Write name of type
            select case (tally % filters(j) % type)
            case(FILTER_UNIVERSE)
              call write_dataset(filter_group, "type", "universe")
            case(FILTER_MATERIAL)
              call write_dataset(filter_group, "type", "material")
            case(FILTER_CELL)
              call write_dataset(filter_group, "type", "cell")
            case(FILTER_CELLBORN)
              call write_dataset(filter_group, "type", "cellborn")
            case(FILTER_SURFACE)
              call write_dataset(filter_group, "type", "surface")
            case(FILTER_MESH)
              call write_dataset(filter_group, "type", "mesh")
            case(FILTER_ENERGYIN)
              call write_dataset(filter_group, "type", "energy")
            case(FILTER_ENERGYOUT)
              call write_dataset(filter_group, "type", "energyout")
            case(FILTER_MU)
              call write_dataset(filter_group, "type", "mu")
            case(FILTER_POLAR)
              call write_dataset(filter_group, "type", "polar")
            case(FILTER_AZIMUTHAL)
              call write_dataset(filter_group, "type", "azimuthal")
            case(FILTER_DISTRIBCELL)
              call write_dataset(filter_group, "type", "distribcell")
            case(FILTER_DELAYEDGROUP)
              call write_dataset(filter_group, "type", "delayedgroup")
            end select

            call write_dataset(filter_group, "n_bins", &
                 tally % filters(j) % n_bins)
            if (tally % filters(j) % type == FILTER_ENERGYIN .or. &
                 tally % filters(j) % type == FILTER_ENERGYOUT .or. &
                 tally % filters(j) % type == FILTER_MU .or. &
                 tally % filters(j) % type == FILTER_POLAR .or. &
                 tally % filters(j) % type == FILTER_AZIMUTHAL) then
              call write_dataset(filter_group, "bins", &
                   tally % filters(j) % real_bins)
            else
              call write_dataset(filter_group, "bins", &
                   tally % filters(j) % int_bins)
            end if

            call close_group(filter_group)
          end do FILTER_LOOP

          ! Set up nuclide bin array and then write
          allocate(str_array(tally % n_nuclide_bins))
          NUCLIDE_LOOP: do j = 1, tally % n_nuclide_bins
            if (tally % nuclide_bins(j) > 0) then
              ! Get index in cross section listings for this nuclide
              if (run_CE) then
                i_list = nuclides(tally % nuclide_bins(j)) % listing
              else
                i_list = nuclides_MG(tally % nuclide_bins(j)) % obj % listing
              end if

              ! Determine position of . in alias string (e.g. "U-235.71c"). If
              ! no . is found, just use the entire string.
              i_xs = index(xs_listings(i_list) % alias, '.')
              if (i_xs > 0) then
                str_array(j) = xs_listings(i_list) % alias(1:i_xs - 1)
              else
                str_array(j) = xs_listings(i_list) % alias
              end if
            else
              str_array(j) = 'total'
            end if
          end do NUCLIDE_LOOP
          call write_dataset(tally_group, "nuclides", str_array)
          deallocate(str_array)

          call write_dataset(tally_group, "n_score_bins", tally % n_score_bins)
          allocate(str_array(size(tally % score_bins)))
          do j = 1, size(tally % score_bins)
            str_array(j) = reaction_name(tally % score_bins(j))
          end do
          call write_dataset(tally_group, "score_bins", str_array)
          call write_dataset(tally_group, "n_user_score_bins", &
               tally % n_user_score_bins)

          deallocate(str_array)

          ! Write explicit moment order strings for each score bin
          k = 1
          allocate(str_array(tally % n_score_bins))
          MOMENT_LOOP: do j = 1, tally % n_user_score_bins
            select case(tally % score_bins(k))
<<<<<<< HEAD
            case (SCORE_SCATTER_N, SCORE_NU_SCATTER_N, SCORE_NDPP_SCATT_N, &
                  SCORE_NDPP_NU_SCATT_N)
              str_array(k) = 'P' // trim(to_str(tally % moment_order(k)))
=======
            case (SCORE_SCATTER_N, SCORE_NU_SCATTER_N)
              str_array(k) = trim(to_str(tally % moment_order(k)))
>>>>>>> d21ea569
              k = k + 1
            case (SCORE_SCATTER_PN, SCORE_NU_SCATTER_PN, SCORE_NDPP_SCATT_PN, &
                  SCORE_NDPP_NU_SCATT_PN)
              do n_order = 0, tally % moment_order(k)
                str_array(k) = trim(to_str(n_order))
                k = k + 1
              end do
            case (SCORE_SCATTER_YN, SCORE_NU_SCATTER_YN, SCORE_FLUX_YN, &
                  SCORE_TOTAL_YN, SCORE_NDPP_SCATT_YN, SCORE_NDPP_NU_SCATT_YN)
              do n_order = 0, tally % moment_order(k)
                do nm_order = -n_order, n_order
                  str_array(k) = 'Y' // trim(to_str(n_order)) // ',' // &
                       trim(to_str(nm_order))
                  k = k + 1
                end do
              end do
            case default
              str_array(k) = ''
              k = k + 1
            end select
          end do MOMENT_LOOP

          call write_dataset(tally_group, "moment_orders", str_array)
          deallocate(str_array)

          call close_group(tally_group)
        end do TALLY_METADATA

      end if

      call close_group(tallies_group)
    end if

    ! Check for the no-tally-reduction method
    if (.not. reduce_tallies) then
      ! If using the no-tally-reduction method, we need to collect tally
      ! results before writing them to the state point file.

      call write_tally_results_nr(file_id)

    elseif (master) then

      ! Write number of global realizations
      call write_dataset(file_id, "n_realizations", n_realizations)

      ! Write global tallies
      call write_dataset(file_id, "n_global_tallies", N_GLOBAL_TALLIES)
      call write_dataset(file_id, "global_tallies", global_tallies)

      ! Write tallies
      tallies_group = open_group(file_id, "tallies")
      if (tallies_on) then
        ! Indicate that tallies are on
        call write_dataset(tallies_group, "tallies_present", 1)

        ! Write all tally results
        TALLY_RESULTS: do i = 1, n_tallies
          ! Set point to current tally
          tally => tallies(i)

          ! Write sum and sum_sq for each bin
          tally_group = open_group(tallies_group, "tally " &
               // to_str(tally % id))
          call write_dataset(tally_group, "results", tally % results)
          call close_group(tally_group)
        end do TALLY_RESULTS

      else
        ! Indicate tallies are off
        call write_dataset(tallies_group, "tallies_present", 0)
      end if

      call close_group(tallies_group)

      ! Write out the runtime metrics.
      runtime_group = create_group(file_id, "runtime")
      call write_dataset(runtime_group, "total initialization", &
           time_initialize % get_value())
      call write_dataset(runtime_group, "reading cross sections", &
           time_read_xs % get_value())
      call write_dataset(runtime_group, "simulation", &
           time_inactive % get_value() + time_active % get_value())
      call write_dataset(runtime_group, "transport", &
           time_transport % get_value())
      if (run_mode == MODE_EIGENVALUE) then
        call write_dataset(runtime_group, "inactive batches", &
             time_inactive % get_value())
      end if
      call write_dataset(runtime_group, "active batches", &
           time_active % get_value())
      if (run_mode == MODE_EIGENVALUE) then
        call write_dataset(runtime_group, "synchronizing fission bank", &
             time_bank % get_value())
        call write_dataset(runtime_group, "sampling source sites", &
             time_bank_sample % get_value())
        call write_dataset(runtime_group, "SEND-RECV source sites", &
             time_bank_sendrecv % get_value())
      end if
      call write_dataset(runtime_group, "accumulating tallies", &
           time_tallies % get_value())
      if (cmfd_run) then
        call write_dataset(runtime_group, "CMFD", time_cmfd % get_value())
        call write_dataset(runtime_group, "CMFD building matrices", &
             time_cmfdbuild % get_value())
        call write_dataset(runtime_group, "CMFD solving matrices", &
             time_cmfdsolve % get_value())
      end if
      call write_dataset(runtime_group, "total", time_total % get_value())
      call close_group(runtime_group)

      call file_close(file_id)
    end if
  end subroutine write_state_point

!===============================================================================
! WRITE_SOURCE_POINT
!===============================================================================

  subroutine write_source_point()

    logical :: parallel
    integer(HID_T) :: file_id
    character(MAX_FILE_LEN) :: filename

    ! When using parallel HDF5, the file is written to collectively by all
    ! processes. With MPI-only, the file is opened and written by the master
    ! (note that the call to write_source_bank is by all processes since slave
    ! processes need to send source bank data to the master.
#ifdef PHDF5
    parallel = .true.
#else
    parallel = .false.
#endif

    ! Check to write out source for a specified batch
    if (sourcepoint_batch%contains(current_batch)) then
      if (source_separate) then
        filename = trim(path_output) // 'source.' // &
             & zero_padded(current_batch, count_digits(n_max_batches))
        filename = trim(filename) // '.h5'
        call write_message("Creating source file " // trim(filename) &
             // "...", 1)

        ! Create separate source file
        if (master .or. parallel) then
          file_id = file_create(filename, parallel=.true.)
          call write_dataset(file_id, "filetype", 'source')
        end if
      else
        filename = trim(path_output) // 'statepoint.' // &
             zero_padded(current_batch, count_digits(n_max_batches))
        filename = trim(filename) // '.h5'

        if (master .or. parallel) then
          file_id = file_open(filename, 'w', parallel=.true.)
        end if
      end if

      call write_source_bank(file_id)
      if (master .or. parallel) call file_close(file_id)
    end if

    ! Also check to write source separately in overwritten file
    if (source_latest) then
      filename = trim(path_output) // 'source' // '.h5'
      call write_message("Creating source file " // trim(filename) // "...", 1)
      if (master .or. parallel) then
        file_id = file_create(filename, parallel=.true.)
        call write_dataset(file_id, "filetype", 'source')
      end if

      call write_source_bank(file_id)

      if (master .or. parallel) call file_close(file_id)
    end if

  end subroutine write_source_point

!===============================================================================
! WRITE_TALLY_RESULTS_NR
!===============================================================================

  subroutine write_tally_results_nr(file_id)
    integer(HID_T), intent(in) :: file_id

    integer :: i      ! loop index
    integer :: n      ! number of filter bins
    integer :: m      ! number of score bins
    integer :: n_bins ! total number of bins
    integer(HID_T) :: tallies_group, tally_group
    real(8), allocatable :: tally_temp(:,:,:) ! contiguous array of results
    real(8), target :: global_temp(2,N_GLOBAL_TALLIES)
#ifdef MPI
    real(8) :: dummy  ! temporary receive buffer for non-root reduces
#endif
    integer, allocatable       :: id_array(:)
    type(ElemKeyValueII), pointer :: current
    type(ElemKeyValueII), pointer :: next
    type(TallyObject), pointer :: tally
    type(TallyResult), allocatable :: tallyresult_temp(:,:)

    ! ==========================================================================
    ! COLLECT AND WRITE GLOBAL TALLIES

    if (master) then
      ! Write number of realizations
      call write_dataset(file_id, "n_realizations", n_realizations)

      ! Write number of global tallies
      call write_dataset(file_id, "n_global_tallies", N_GLOBAL_TALLIES)

      tallies_group = open_group(file_id, "tallies")
    end if

    ! Copy global tallies into temporary array for reducing
    n_bins = 2 * N_GLOBAL_TALLIES
    global_temp(1,:) = global_tallies(:)%sum
    global_temp(2,:) = global_tallies(:)%sum_sq

    if (master) then
      ! The MPI_IN_PLACE specifier allows the master to copy values into a
      ! receive buffer without having a temporary variable
#ifdef MPI
      call MPI_REDUCE(MPI_IN_PLACE, global_temp, n_bins, MPI_REAL8, MPI_SUM, &
           0, MPI_COMM_WORLD, mpi_err)
#endif

      ! Transfer values to value on master
      if (current_batch == n_max_batches .or. satisfy_triggers) then
        global_tallies(:)%sum    = global_temp(1,:)
        global_tallies(:)%sum_sq = global_temp(2,:)
      end if

      ! Put reduced value in temporary tally result
      allocate(tallyresult_temp(N_GLOBAL_TALLIES, 1))
      tallyresult_temp(:,1)%sum    = global_temp(1,:)
      tallyresult_temp(:,1)%sum_sq = global_temp(2,:)

      ! Write out global tallies sum and sum_sq
      call write_dataset(file_id, "global_tallies", tallyresult_temp)

      ! Deallocate temporary tally result
      deallocate(tallyresult_temp)
    else
      ! Receive buffer not significant at other processors
#ifdef MPI
      call MPI_REDUCE(global_temp, dummy, n_bins, MPI_REAL8, MPI_SUM, &
           0, MPI_COMM_WORLD, mpi_err)
#endif
    end if

    if (tallies_on) then
      ! Indicate that tallies are on
      if (master) then
        call write_dataset(tallies_group, "tallies_present", 1)

        ! Build list of tally IDs
        current => tally_dict%keys()
        allocate(id_array(n_tallies))
        i = 1

        do while (associated(current))
          id_array(i) = current%value
          ! Move to next tally
          next => current%next
          deallocate(current)
          current => next
          i = i + 1
        end do

      end if

      ! Write all tally results
      TALLY_RESULTS: do i = 1, n_tallies

        tally => tallies(i)

        ! Determine size of tally results array
        m = size(tally%results, 1)
        n = size(tally%results, 2)
        n_bins = m*n*2

        ! Allocate array for storing sums and sums of squares, but
        ! contiguously in memory for each
        allocate(tally_temp(2,m,n))
        tally_temp(1,:,:) = tally%results(:,:)%sum
        tally_temp(2,:,:) = tally%results(:,:)%sum_sq

        if (master) then
          tally_group = open_group(tallies_group, "tally " // &
               trim(to_str(tally%id)))

          ! The MPI_IN_PLACE specifier allows the master to copy values into
          ! a receive buffer without having a temporary variable
#ifdef MPI
          call MPI_REDUCE(MPI_IN_PLACE, tally_temp, n_bins, MPI_REAL8, &
               MPI_SUM, 0, MPI_COMM_WORLD, mpi_err)
#endif

          ! At the end of the simulation, store the results back in the
          ! regular TallyResults array
          if (current_batch == n_max_batches .or. satisfy_triggers) then
            tally%results(:,:)%sum = tally_temp(1,:,:)
            tally%results(:,:)%sum_sq = tally_temp(2,:,:)
          end if

          ! Put in temporary tally result
          allocate(tallyresult_temp(m,n))
          tallyresult_temp(:,:)%sum    = tally_temp(1,:,:)
          tallyresult_temp(:,:)%sum_sq = tally_temp(2,:,:)

          ! Write reduced tally results to file
          call write_dataset(tally_group, "results", tally%results)

          ! Deallocate temporary tally result
          deallocate(tallyresult_temp)
        else
          ! Receive buffer not significant at other processors
#ifdef MPI
          call MPI_REDUCE(tally_temp, dummy, n_bins, MPI_REAL8, MPI_SUM, &
               0, MPI_COMM_WORLD, mpi_err)
#endif
        end if

        ! Deallocate temporary copy of tally results
        deallocate(tally_temp)

        if (master) call close_group(tally_group)
      end do TALLY_RESULTS

      deallocate(id_array)

    else
      if (master) then
        ! Indicate that tallies are off
        call write_dataset(tallies_group, "tallies_present", 0)
      end if
    end if

    if (master) call close_group(tallies_group)

  end subroutine write_tally_results_nr

!===============================================================================
! LOAD_STATE_POINT
!===============================================================================

  subroutine load_state_point()

    integer :: i
    integer :: int_array(3)
    integer(HID_T) :: file_id
    integer(HID_T) :: cmfd_group
    integer(HID_T) :: tallies_group
    integer(HID_T) :: tally_group
    real(8) :: real_array(3)
    logical :: source_present
    integer :: sp_run_CE
    character(MAX_WORD_LEN) :: word
    type(TallyObject), pointer :: tally

    ! Write message
    call write_message("Loading state point " // trim(path_state_point) &
         // "...", 1)

    ! Open file for reading
    file_id = file_open(path_state_point, 'r', parallel=.true.)

    ! Read filetype
    call read_dataset(word, file_id, "filetype")
    if (word /= 'statepoint') then
      call fatal_error("OpenMC tried to restart from a non-statepoint file.")
    end if

    ! Read revision number for state point file and make sure it matches with
    ! current version
    call read_dataset(int_array(1), file_id, "revision")
    if (int_array(1) /= REVISION_STATEPOINT) then
      call fatal_error("State point version does not match current version &
           &in OpenMC.")
    end if

    ! Read and overwrite random number seed
    call read_dataset(seed, file_id, "seed")

    ! It is not impossible for a state point to be generated from a CE run but
    ! to be loaded in to an MG run (or vice versa), check to prevent that.
    call read_dataset(sp_run_CE, file_id, "run_CE")
    if (sp_run_CE == 0 .and. run_CE) then
      call fatal_error("State point file is from multi-group run but &
                       & current run is continous-energy!")
    else if (sp_run_CE == 1 .and. .not. run_CE) then
      call fatal_error("State point file is from continuous-energy run but &
                       & current run is multi-group!")
    end if

    ! Read and overwrite run information except number of batches
    call read_dataset(word, file_id, "run_mode")
    select case(word)
    case ('fixed source')
      run_mode = MODE_FIXEDSOURCE
    case ('k-eigenvalue')
      run_mode = MODE_EIGENVALUE
    end select
    call read_dataset(n_particles, file_id, "n_particles")
    call read_dataset(int_array(1), file_id, "n_batches")

    ! Take maximum of statepoint n_batches and input n_batches
    n_batches = max(n_batches, int_array(1))

    ! Read batch number to restart at
    call read_dataset(restart_batch, file_id, "current_batch")

    ! Check for source in statepoint if needed
    call read_dataset(int_array(1), file_id, "source_present")
    if (int_array(1) == 1) then
      source_present = .true.
    else
      source_present = .false.
    end if

    if (restart_batch > n_batches) then
      call fatal_error("The number batches specified in settings.xml is fewer &
           & than the number of batches in the given statepoint file.")
    end if

    ! Read information specific to eigenvalue run
    if (run_mode == MODE_EIGENVALUE) then
      call read_dataset(int_array(1), file_id, "n_inactive")
      call read_dataset(gen_per_batch, file_id, "gen_per_batch")
      call read_dataset(k_generation(1:restart_batch*gen_per_batch), &
           file_id, "k_generation")
      call read_dataset(entropy(1:restart_batch*gen_per_batch), &
           file_id, "entropy")
      call read_dataset(k_col_abs, file_id, "k_col_abs")
      call read_dataset(k_col_tra, file_id, "k_col_tra")
      call read_dataset(k_abs_tra, file_id, "k_abs_tra")
      call read_dataset(real_array(1:2), file_id, "k_combined")

      ! Take maximum of statepoint n_inactive and input n_inactive
      n_inactive = max(n_inactive, int_array(1))

      ! Read in to see if CMFD was on
      call read_dataset(int_array(1), file_id, "cmfd_on")

      ! Read in CMFD info
      if (int_array(1) == 1) then
        cmfd_group = open_group(file_id, "cmfd")
        call read_dataset(cmfd % indices, cmfd_group, "indices")
        call read_dataset(cmfd % k_cmfd(1:restart_batch), cmfd_group, "k_cmfd")
        call read_dataset(cmfd % cmfd_src, cmfd_group, "cmfd_src")
        call read_dataset(cmfd % entropy(1:restart_batch), cmfd_group, &
             "cmfd_entropy")
        call read_dataset(cmfd % balance(1:restart_batch), cmfd_group, &
             "cmfd_balance")
        call read_dataset(cmfd % dom(1:restart_batch), cmfd_group, &
             "cmfd_dominance")
        call read_dataset(cmfd % src_cmp(1:restart_batch), cmfd_group, &
             "cmfd_srccmp")
        call close_group(cmfd_group)
      end if
    end if

    ! Check to make sure source bank is present
    if (path_source_point == path_state_point .and. .not. source_present) then
      call fatal_error("Source bank must be contained in statepoint restart &
           &file")
    end if

    ! Read tallies to master. If we are using Parallel HDF5, all processes
    ! need to be included in the HDF5 calls.
#ifdef PHDF5
    if (.true.) then
#else
    if (master) then
#endif

      ! Read number of realizations for global tallies
      call read_dataset(n_realizations, file_id, "n_realizations", indep=.true.)

      ! Read global tally data
      call read_dataset(file_id, "global_tallies", global_tallies)

      ! Check if tally results are present
      tallies_group = open_group(file_id, "tallies")
      call read_dataset(int_array(1), tallies_group, "tallies_present", &
                        indep=.true.)

      ! Read in sum and sum squared
      if (int_array(1) == 1) then
        TALLY_RESULTS: do i = 1, n_tallies
          ! Set pointer to tally
          tally => tallies(i)

          ! Read sum, sum_sq, and N for each bin
          tally_group = open_group(tallies_group, "tally " // &
               trim(to_str(tally % id)))
          call read_dataset(tally_group, "results", tally % results)
          call read_dataset(tally % n_realizations, tally_group, &
               "n_realizations")
          call close_group(tally_group)
        end do TALLY_RESULTS
      end if

      call close_group(tallies_group)
    end if


    ! Read source if in eigenvalue mode
    if (run_mode == MODE_EIGENVALUE) then

      ! Check if source was written out separately
      if (.not. source_present) then

        ! Close statepoint file
        call file_close(file_id)

        ! Write message
        call write_message("Loading source file " // trim(path_source_point) &
             // "...", 1)

        ! Open source file
        file_id = file_open(path_source_point, 'r', parallel=.true.)

        ! Read file type
        call read_dataset(int_array(1), file_id, "filetype")

      end if

      ! Write out source
      call read_source_bank(file_id)

    end if

    ! Close file
    call file_close(file_id)

  end subroutine load_state_point

!===============================================================================
! WRITE_SOURCE_BANK writes OpenMC source_bank data
!===============================================================================

  subroutine write_source_bank(group_id)
    use bank_header, only: Bank

    integer(HID_T), intent(in) :: group_id

    integer :: hdf5_err
    integer(HID_T) :: dset     ! data set handle
    integer(HID_T) :: dspace   ! data or file space handle
    integer(HID_T) :: memspace ! memory space handle
    integer(HSIZE_T) :: offset(1) ! source data offset
    integer(HSIZE_T) :: dims(1)
    type(c_ptr) :: f_ptr
#ifdef PHDF5
    integer(HID_T) :: plist    ! property list
#else
    integer :: i
#ifdef MPI
    type(Bank), allocatable, target :: temp_source(:)
#endif
#endif

#ifdef PHDF5
    ! Set size of total dataspace for all procs and rank
    dims(1) = n_particles
    call h5screate_simple_f(1, dims, dspace, hdf5_err)
    call h5dcreate_f(group_id, "source_bank", hdf5_bank_t, dspace, dset, hdf5_err)

    ! Create another data space but for each proc individually
    dims(1) = work
    call h5screate_simple_f(1, dims, memspace, hdf5_err)

    ! Select hyperslab for this dataspace
    offset(1) = work_index(rank)
    call h5sselect_hyperslab_f(dspace, H5S_SELECT_SET_F, offset, dims, hdf5_err)

    ! Set up the property list for parallel writing
    call h5pcreate_f(H5P_DATASET_XFER_F, plist, hdf5_err)
    call h5pset_dxpl_mpio_f(plist, H5FD_MPIO_COLLECTIVE_F, hdf5_err)

    ! Set up pointer to data
    f_ptr = c_loc(source_bank)

    ! Write data to file in parallel
    call h5dwrite_f(dset, hdf5_bank_t, f_ptr, hdf5_err, &
         file_space_id=dspace, mem_space_id=memspace, &
         xfer_prp=plist)

    ! Close all ids
    call h5sclose_f(dspace, hdf5_err)
    call h5sclose_f(memspace, hdf5_err)
    call h5dclose_f(dset, hdf5_err)
    call h5pclose_f(plist, hdf5_err)

#else

    if (master) then
      ! Create dataset big enough to hold all source sites
      dims(1) = n_particles
      call h5screate_simple_f(1, dims, dspace, hdf5_err)
      call h5dcreate_f(group_id, "source_bank", hdf5_bank_t, &
           dspace, dset, hdf5_err)

      ! Save source bank sites since the souce_bank array is overwritten below
#ifdef MPI
      allocate(temp_source(work))
      temp_source(:) = source_bank(:)
#endif

      do i = 0, n_procs - 1
        ! Create memory space
        dims(1) = work_index(i+1) - work_index(i)
        call h5screate_simple_f(1, dims, memspace, hdf5_err)

#ifdef MPI
        ! Receive source sites from other processes
        if (i > 0) then
          call MPI_RECV(source_bank, int(dims(1)), MPI_BANK, i, i, &
               MPI_COMM_WORLD, MPI_STATUS_IGNORE, mpi_err)
        end if
#endif

        ! Select hyperslab for this dataspace
        call h5dget_space_f(dset, dspace, hdf5_err)
        offset(1) = work_index(i)
        call h5sselect_hyperslab_f(dspace, H5S_SELECT_SET_F, offset, dims, hdf5_err)

        ! Set up pointer to data and write data to hyperslab
        f_ptr = c_loc(source_bank)
        call h5dwrite_f(dset, hdf5_bank_t, f_ptr, hdf5_err, &
             file_space_id=dspace, mem_space_id=memspace)

        call h5sclose_f(memspace, hdf5_err)
        call h5sclose_f(dspace, hdf5_err)
      end do

      ! Close all ids
      call h5dclose_f(dset, hdf5_err)

      ! Restore state of source bank
#ifdef MPI
      source_bank(:) = temp_source(:)
      deallocate(temp_source)
#endif
    else
#ifdef MPI
      call MPI_SEND(source_bank, int(work), MPI_BANK, 0, rank, &
           MPI_COMM_WORLD, mpi_err)
#endif
    end if

#endif

  end subroutine write_source_bank

!===============================================================================
! READ_SOURCE_BANK reads OpenMC source_bank data
!===============================================================================

  subroutine read_source_bank(group_id)
    use bank_header, only: Bank

    integer(HID_T), intent(in) :: group_id

    integer :: hdf5_err
    integer(HID_T) :: dset     ! data set handle
    integer(HID_T) :: dspace   ! data space handle
    integer(HID_T) :: memspace ! memory space handle
    integer(HSIZE_T) :: dims(1)
    integer(HSIZE_T) :: offset(1) ! offset of data
    type(c_ptr) :: f_ptr
#ifdef PHDF5
    integer(HID_T) :: plist    ! property list
#endif

    ! Open the dataset
    call h5dopen_f(group_id, "source_bank", dset, hdf5_err)

    ! Create another data space but for each proc individually
    dims(1) = work
    call h5screate_simple_f(1, dims, memspace, hdf5_err)

    ! Select hyperslab for each process
    call h5dget_space_f(dset, dspace, hdf5_err)
    offset(1) = work_index(rank)
    call h5sselect_hyperslab_f(dspace, H5S_SELECT_SET_F, offset, dims, hdf5_err)

    ! Set up pointer to data
    f_ptr = c_loc(source_bank)

#ifdef PHDF5
    ! Read data in parallel
    call h5pcreate_f(H5P_DATASET_XFER_F, plist, hdf5_err)
    call h5pset_dxpl_mpio_f(plist, H5FD_MPIO_COLLECTIVE_F, hdf5_err)
    call h5dread_f(dset, hdf5_bank_t, f_ptr, hdf5_err, &
         file_space_id=dspace, mem_space_id=memspace, &
         xfer_prp=plist)
    call h5pclose_f(plist, hdf5_err)
#else
    call h5dread_f(dset, hdf5_bank_t, f_ptr, hdf5_err, &
         file_space_id=dspace, mem_space_id=memspace)
#endif

    ! Close all ids
    call h5sclose_f(dspace, hdf5_err)
    call h5sclose_f(memspace, hdf5_err)
    call h5dclose_f(dset, hdf5_err)

  end subroutine read_source_bank

end module state_point<|MERGE_RESOLUTION|>--- conflicted
+++ resolved
@@ -333,14 +333,9 @@
           allocate(str_array(tally % n_score_bins))
           MOMENT_LOOP: do j = 1, tally % n_user_score_bins
             select case(tally % score_bins(k))
-<<<<<<< HEAD
             case (SCORE_SCATTER_N, SCORE_NU_SCATTER_N, SCORE_NDPP_SCATT_N, &
                   SCORE_NDPP_NU_SCATT_N)
-              str_array(k) = 'P' // trim(to_str(tally % moment_order(k)))
-=======
-            case (SCORE_SCATTER_N, SCORE_NU_SCATTER_N)
               str_array(k) = trim(to_str(tally % moment_order(k)))
->>>>>>> d21ea569
               k = k + 1
             case (SCORE_SCATTER_PN, SCORE_NU_SCATTER_PN, SCORE_NDPP_SCATT_PN, &
                   SCORE_NDPP_NU_SCATT_PN)
