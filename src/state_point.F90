module state_point

!===============================================================================
! STATE_POINT -- This module handles writing and reading state point
! files. State points are contain complete tally results, source sites, and
! various other data. They can be used to restart a run or to reconstruct
! confidence intervals for tallies (this requires post-processing via Python
! scripts).
!
! State points can be written at any batch during a simulation, or at specified
! intervals, using the <state_point ... /> tag.
!===============================================================================


  use constants
  use endf,               only: reaction_name
  use error,              only: fatal_error, warning
  use global
  use hdf5_interface
  use output,             only: write_message, time_stamp
  use string,             only: to_str, count_digits, zero_padded
  use tally_header,       only: TallyObject
  use mesh_header,        only: RegularMesh
  use dict_header,        only: ElemKeyValueII, ElemKeyValueCI
  use random_lcg,         only: seed

#ifdef MPI
  use message_passing
#endif

  use hdf5

  use, intrinsic :: ISO_C_BINDING, only: c_loc, c_ptr

  implicit none

contains

!===============================================================================
! WRITE_STATE_POINT
!===============================================================================

  subroutine write_state_point()

    integer :: i, j, k
    integer :: i_list, i_xs
    integer :: n_order      ! loop index for moment orders
    integer :: nm_order     ! loop index for Ynm moment orders
    integer, allocatable :: id_array(:)
    integer, allocatable :: key_array(:)
    integer(HID_T) :: file_id
    integer(HID_T) :: cmfd_group, tallies_group, tally_group, meshes_group, &
                      mesh_group, filter_group, runtime_group
    character(20), allocatable :: str_array(:)
    character(MAX_FILE_LEN)    :: filename
    type(RegularMesh), pointer :: meshp
    type(TallyObject), pointer    :: tally
    type(ElemKeyValueII), pointer :: current
    type(ElemKeyValueII), pointer :: next

    ! Set filename for state point
    filename = trim(path_output) // 'statepoint.' // &
         & zero_padded(current_batch, count_digits(n_max_batches))
    filename = trim(filename) // '.h5'

    ! Write message
    call write_message("Creating state point " // trim(filename) // "...", 1)

    if (master) then
      ! Create statepoint file
      file_id = file_create(filename)

      ! Write file type
      call write_dataset(file_id, "filetype", 'statepoint')

      ! Write revision number for state point file
      call write_dataset(file_id, "revision", REVISION_STATEPOINT)

      ! Write OpenMC version
      call write_dataset(file_id, "version_major", VERSION_MAJOR)
      call write_dataset(file_id, "version_minor", VERSION_MINOR)
      call write_dataset(file_id, "version_release", VERSION_RELEASE)

      ! Write current date and time
      call write_dataset(file_id, "date_and_time", time_stamp())

      ! Write path to input
      call write_dataset(file_id, "path", path_input)

      ! Write out random number seed
      call write_dataset(file_id, "seed", seed)

      ! Write run information
      if (run_CE) then
        call write_dataset(file_id, "run_CE", 1)
      else
        call write_dataset(file_id, "run_CE", 0)
      end if
      select case(run_mode)
      case (MODE_FIXEDSOURCE)
        call write_dataset(file_id, "run_mode", "fixed source")
      case (MODE_EIGENVALUE)
        call write_dataset(file_id, "run_mode", "k-eigenvalue")
      end select
      call write_dataset(file_id, "n_particles", n_particles)
      call write_dataset(file_id, "n_batches", n_batches)

      ! Write out current batch number
      call write_dataset(file_id, "current_batch", current_batch)

      ! Indicate whether source bank is stored in statepoint
      if (source_separate) then
        call write_dataset(file_id, "source_present", 0)
      else
        call write_dataset(file_id, "source_present", 1)
      end if

      ! Write out information for eigenvalue run
      if (run_mode == MODE_EIGENVALUE) then
        call write_dataset(file_id, "n_inactive", n_inactive)
        call write_dataset(file_id, "gen_per_batch", gen_per_batch)
        call write_dataset(file_id, "k_generation", k_generation)
        call write_dataset(file_id, "entropy", entropy)
        call write_dataset(file_id, "k_col_abs", k_col_abs)
        call write_dataset(file_id, "k_col_tra", k_col_tra)
        call write_dataset(file_id, "k_abs_tra", k_abs_tra)
        call write_dataset(file_id, "k_combined", k_combined)

        ! Write out CMFD info
        if (cmfd_on) then
          call write_dataset(file_id, "cmfd_on", 1)

          cmfd_group = create_group(file_id, "cmfd")
          call write_dataset(cmfd_group, "indices", cmfd % indices)
          call write_dataset(cmfd_group, "k_cmfd", cmfd % k_cmfd)
          call write_dataset(cmfd_group, "cmfd_src", cmfd % cmfd_src)
          call write_dataset(cmfd_group, "cmfd_entropy", cmfd % entropy)
          call write_dataset(cmfd_group, "cmfd_balance", cmfd % balance)
          call write_dataset(cmfd_group, "cmfd_dominance", cmfd % dom)
          call write_dataset(cmfd_group, "cmfd_srccmp", cmfd % src_cmp)
          call close_group(cmfd_group)
        else
          call write_dataset(file_id, "cmfd_on", 0)
        end if
      end if

      tallies_group = create_group(file_id, "tallies")

      ! Write number of meshes
      meshes_group = create_group(tallies_group, "meshes")
      call write_dataset(meshes_group, "n_meshes", n_meshes)

      if (n_meshes > 0) then

        ! Print list of mesh IDs
        current => mesh_dict % keys()

        allocate(id_array(n_meshes))
        allocate(key_array(n_meshes))
        i = 1

        do while (associated(current))
          key_array(i) = current % key
          id_array(i) = current % value

          ! Move to next mesh
          next => current % next
          deallocate(current)
          current => next
          i = i + 1
        end do

        call write_dataset(meshes_group, "ids", id_array)
        call write_dataset(meshes_group, "keys", key_array)

        deallocate(key_array)

        ! Write information for meshes
        MESH_LOOP: do i = 1, n_meshes
          meshp => meshes(id_array(i))
          mesh_group = create_group(meshes_group, "mesh " &
               // trim(to_str(meshp % id)))

          select case (meshp % type)
          case (MESH_REGULAR)
            call write_dataset(mesh_group, "type", "regular")
          end select
          call write_dataset(mesh_group, "dimension", meshp % dimension)
          call write_dataset(mesh_group, "lower_left", meshp % lower_left)
          call write_dataset(mesh_group, "upper_right", meshp % upper_right)
          call write_dataset(mesh_group, "width", meshp % width)

          call close_group(mesh_group)
        end do MESH_LOOP

        deallocate(id_array)
      end if

      call close_group(meshes_group)

      ! Write number of tallies
      call write_dataset(tallies_group, "n_tallies", n_tallies)

      if (n_tallies > 0) then

        ! Print list of tally IDs
        allocate(id_array(n_tallies))
        allocate(key_array(n_tallies))

        ! Write all tally information except results
        do i = 1, n_tallies
          tally => tallies(i)
          key_array(i) = tally % id
          id_array(i) = i
        end do

        call write_dataset(tallies_group, "ids", id_array)
        call write_dataset(tallies_group, "keys", key_array)

        deallocate(key_array)

        ! Write all tally information except results
        TALLY_METADATA: do i = 1, n_tallies

          ! Get pointer to tally
          tally => tallies(i)
          tally_group = create_group(tallies_group, "tally " // &
               trim(to_str(tally % id)))

          select case(tally % estimator)
          case (ESTIMATOR_ANALOG)
            call write_dataset(tally_group, "estimator", "analog")
          case (ESTIMATOR_TRACKLENGTH)
            call write_dataset(tally_group, "estimator", "tracklength")
          case (ESTIMATOR_COLLISION)
            call write_dataset(tally_group, "estimator", "collision")
          end select
          call write_dataset(tally_group, "n_realizations", &
               tally % n_realizations)
          call write_dataset(tally_group, "n_filters", tally % n_filters)

          ! Write filter information
          FILTER_LOOP: do j = 1, tally % n_filters
            filter_group = create_group(tally_group, "filter " // &
                 trim(to_str(j)))

            ! Write name of type
            select case (tally % filters(j) % type)
            case(FILTER_UNIVERSE)
              call write_dataset(filter_group, "type", "universe")
            case(FILTER_MATERIAL)
              call write_dataset(filter_group, "type", "material")
            case(FILTER_CELL)
              call write_dataset(filter_group, "type", "cell")
            case(FILTER_CELLBORN)
              call write_dataset(filter_group, "type", "cellborn")
            case(FILTER_SURFACE)
              call write_dataset(filter_group, "type", "surface")
            case(FILTER_MESH)
              call write_dataset(filter_group, "type", "mesh")
            case(FILTER_ENERGYIN)
              call write_dataset(filter_group, "type", "energy")
            case(FILTER_ENERGYOUT)
              call write_dataset(filter_group, "type", "energyout")
            case(FILTER_MU)
              call write_dataset(filter_group, "type", "mu")
            case(FILTER_POLAR)
              call write_dataset(filter_group, "type", "polar")
            case(FILTER_AZIMUTHAL)
              call write_dataset(filter_group, "type", "azimuthal")
            case(FILTER_DISTRIBCELL)
              call write_dataset(filter_group, "type", "distribcell")
            case(FILTER_DELAYEDGROUP)
              call write_dataset(filter_group, "type", "delayedgroup")
            end select

            call write_dataset(filter_group, "n_bins", &
                 tally % filters(j) % n_bins)
            if (tally % filters(j) % type == FILTER_ENERGYIN .or. &
                 tally % filters(j) % type == FILTER_ENERGYOUT .or. &
                 tally % filters(j) % type == FILTER_MU .or. &
                 tally % filters(j) % type == FILTER_POLAR .or. &
                 tally % filters(j) % type == FILTER_AZIMUTHAL) then
              call write_dataset(filter_group, "bins", &
                   tally % filters(j) % real_bins)
            else
              call write_dataset(filter_group, "bins", &
                   tally % filters(j) % int_bins)
            end if

            call close_group(filter_group)
          end do FILTER_LOOP

          ! Set up nuclide bin array and then write
          allocate(str_array(tally % n_nuclide_bins))
          NUCLIDE_LOOP: do j = 1, tally % n_nuclide_bins
            if (tally % nuclide_bins(j) > 0) then
              ! Get index in cross section listings for this nuclide
              if (run_CE) then
                i_list = nuclides(tally % nuclide_bins(j)) % listing
              else
                i_list = nuclides_MG(tally % nuclide_bins(j)) % obj % listing
              end if

              ! Determine position of . in alias string (e.g. "U-235.71c"). If
              ! no . is found, just use the entire string.
              i_xs = index(xs_listings(i_list) % alias, '.')
              if (i_xs > 0) then
                str_array(j) = xs_listings(i_list) % alias(1:i_xs - 1)
              else
                str_array(j) = xs_listings(i_list) % alias
              end if
            else
              str_array(j) = 'total'
            end if
          end do NUCLIDE_LOOP
          call write_dataset(tally_group, "nuclides", str_array)
          deallocate(str_array)

          call write_dataset(tally_group, "n_score_bins", tally % n_score_bins)
          allocate(str_array(size(tally % score_bins)))
          do j = 1, size(tally % score_bins)
            str_array(j) = reaction_name(tally % score_bins(j))
          end do
          call write_dataset(tally_group, "score_bins", str_array)
          call write_dataset(tally_group, "n_user_score_bins", &
               tally % n_user_score_bins)

          deallocate(str_array)

          ! Write explicit moment order strings for each score bin
          k = 1
<<<<<<< HEAD
          allocate(str_array(tally%n_score_bins))
          MOMENT_LOOP: do j = 1, tally%n_user_score_bins
            select case(tally%score_bins(k))
            case (SCORE_SCATTER_N, SCORE_NU_SCATTER_N, SCORE_NDPP_SCATT_N, &
                  SCORE_NDPP_NU_SCATT_N)
              str_array(k) = 'P' // trim(to_str(tally%moment_order(k)))
              k = k + 1
            case (SCORE_SCATTER_PN, SCORE_NU_SCATTER_PN, SCORE_NDPP_SCATT_PN, &
                  SCORE_NDPP_NU_SCATT_PN)
              do n_order = 0, tally%moment_order(k)
=======
          allocate(str_array(tally % n_score_bins))
          MOMENT_LOOP: do j = 1, tally % n_user_score_bins
            select case(tally % score_bins(k))
            case (SCORE_SCATTER_N, SCORE_NU_SCATTER_N)
              str_array(k) = 'P' // trim(to_str(tally % moment_order(k)))
              k = k + 1
            case (SCORE_SCATTER_PN, SCORE_NU_SCATTER_PN)
              do n_order = 0, tally % moment_order(k)
>>>>>>> 21ba926a
                str_array(k) = 'P' // trim(to_str(n_order))
                k = k + 1
              end do
            case (SCORE_SCATTER_YN, SCORE_NU_SCATTER_YN, SCORE_FLUX_YN, &
<<<<<<< HEAD
                  SCORE_TOTAL_YN, SCORE_NDPP_SCATT_YN, SCORE_NDPP_NU_SCATT_YN)
              do n_order = 0, tally%moment_order(k)
=======
                 SCORE_TOTAL_YN)
              do n_order = 0, tally % moment_order(k)
>>>>>>> 21ba926a
                do nm_order = -n_order, n_order
                  str_array(k) = 'Y' // trim(to_str(n_order)) // ',' // &
                       trim(to_str(nm_order))
                  k = k + 1
                end do
              end do
            case default
              str_array(k) = ''
              k = k + 1
            end select
          end do MOMENT_LOOP

          call write_dataset(tally_group, "moment_orders", str_array)
          deallocate(str_array)

          call close_group(tally_group)
        end do TALLY_METADATA

      end if

      call close_group(tallies_group)
    end if

    ! Check for the no-tally-reduction method
    if (.not. reduce_tallies) then
      ! If using the no-tally-reduction method, we need to collect tally
      ! results before writing them to the state point file.

      call write_tally_results_nr(file_id)

    elseif (master) then

      ! Write number of global realizations
      call write_dataset(file_id, "n_realizations", n_realizations)

      ! Write global tallies
      call write_dataset(file_id, "n_global_tallies", N_GLOBAL_TALLIES)
      call write_dataset(file_id, "global_tallies", global_tallies)

      ! Write tallies
      tallies_group = open_group(file_id, "tallies")
      if (tallies_on) then
        ! Indicate that tallies are on
        call write_dataset(tallies_group, "tallies_present", 1)

        ! Write all tally results
        TALLY_RESULTS: do i = 1, n_tallies
          ! Set point to current tally
          tally => tallies(i)

          ! Write sum and sum_sq for each bin
          tally_group = open_group(tallies_group, "tally " &
               // to_str(tally % id))
          call write_dataset(tally_group, "results", tally % results)
          call close_group(tally_group)
        end do TALLY_RESULTS

      else
        ! Indicate tallies are off
        call write_dataset(tallies_group, "tallies_present", 0)
      end if

      call close_group(tallies_group)

      ! Write out the runtime metrics.
      runtime_group = create_group(file_id, "runtime")
      call write_dataset(runtime_group, "total initialization", &
           time_initialize % get_value())
      call write_dataset(runtime_group, "reading cross sections", &
           time_read_xs % get_value())
      call write_dataset(runtime_group, "simulation", &
           time_inactive % get_value() + time_active % get_value())
      call write_dataset(runtime_group, "transport", &
           time_transport % get_value())
      if (run_mode == MODE_EIGENVALUE) then
        call write_dataset(runtime_group, "inactive batches", &
             time_inactive % get_value())
      end if
      call write_dataset(runtime_group, "active batches", &
           time_active % get_value())
      if (run_mode == MODE_EIGENVALUE) then
        call write_dataset(runtime_group, "synchronizing fission bank", &
             time_bank % get_value())
        call write_dataset(runtime_group, "sampling source sites", &
             time_bank_sample % get_value())
        call write_dataset(runtime_group, "SEND-RECV source sites", &
             time_bank_sendrecv % get_value())
      end if
      call write_dataset(runtime_group, "accumulating tallies", &
           time_tallies % get_value())
      if (cmfd_run) then
        call write_dataset(runtime_group, "CMFD", time_cmfd % get_value())
        call write_dataset(runtime_group, "CMFD building matrices", &
             time_cmfdbuild % get_value())
        call write_dataset(runtime_group, "CMFD solving matrices", &
             time_cmfdsolve % get_value())
      end if
      call write_dataset(runtime_group, "total", time_total % get_value())
      call close_group(runtime_group)

      call file_close(file_id)
    end if
  end subroutine write_state_point

!===============================================================================
! WRITE_SOURCE_POINT
!===============================================================================

  subroutine write_source_point()

    logical :: parallel
    integer(HID_T) :: file_id
    character(MAX_FILE_LEN) :: filename

    ! When using parallel HDF5, the file is written to collectively by all
    ! processes. With MPI-only, the file is opened and written by the master
    ! (note that the call to write_source_bank is by all processes since slave
    ! processes need to send source bank data to the master.
#ifdef PHDF5
    parallel = .true.
#else
    parallel = .false.
#endif

    ! Check to write out source for a specified batch
    if (sourcepoint_batch%contains(current_batch)) then
      if (source_separate) then
        filename = trim(path_output) // 'source.' // &
             & zero_padded(current_batch, count_digits(n_max_batches))
        filename = trim(filename) // '.h5'
        call write_message("Creating source file " // trim(filename) &
             // "...", 1)

        ! Create separate source file
        if (master .or. parallel) then
          file_id = file_create(filename, parallel=.true.)
          call write_dataset(file_id, "filetype", 'source')
        end if
      else
        filename = trim(path_output) // 'statepoint.' // &
             zero_padded(current_batch, count_digits(n_max_batches))
        filename = trim(filename) // '.h5'

        if (master .or. parallel) then
          file_id = file_open(filename, 'w', parallel=.true.)
        end if
      end if

      call write_source_bank(file_id)
      if (master .or. parallel) call file_close(file_id)
    end if

    ! Also check to write source separately in overwritten file
    if (source_latest) then
      filename = trim(path_output) // 'source' // '.h5'
      call write_message("Creating source file " // trim(filename) // "...", 1)
      if (master .or. parallel) then
        file_id = file_create(filename, parallel=.true.)
        call write_dataset(file_id, "filetype", 'source')
      end if

      call write_source_bank(file_id)

      if (master .or. parallel) call file_close(file_id)
    end if

  end subroutine write_source_point

!===============================================================================
! WRITE_TALLY_RESULTS_NR
!===============================================================================

  subroutine write_tally_results_nr(file_id)
    integer(HID_T), intent(in) :: file_id

    integer :: i      ! loop index
    integer :: n      ! number of filter bins
    integer :: m      ! number of score bins
    integer :: n_bins ! total number of bins
    integer(HID_T) :: tallies_group, tally_group
    real(8), allocatable :: tally_temp(:,:,:) ! contiguous array of results
    real(8), target :: global_temp(2,N_GLOBAL_TALLIES)
#ifdef MPI
    real(8) :: dummy  ! temporary receive buffer for non-root reduces
#endif
    integer, allocatable       :: id_array(:)
    type(ElemKeyValueII), pointer :: current
    type(ElemKeyValueII), pointer :: next
    type(TallyObject), pointer :: tally
    type(TallyResult), allocatable :: tallyresult_temp(:,:)

    ! ==========================================================================
    ! COLLECT AND WRITE GLOBAL TALLIES

    if (master) then
      ! Write number of realizations
      call write_dataset(file_id, "n_realizations", n_realizations)

      ! Write number of global tallies
      call write_dataset(file_id, "n_global_tallies", N_GLOBAL_TALLIES)

      tallies_group = open_group(file_id, "tallies")
    end if

    ! Copy global tallies into temporary array for reducing
    n_bins = 2 * N_GLOBAL_TALLIES
    global_temp(1,:) = global_tallies(:)%sum
    global_temp(2,:) = global_tallies(:)%sum_sq

    if (master) then
      ! The MPI_IN_PLACE specifier allows the master to copy values into a
      ! receive buffer without having a temporary variable
#ifdef MPI
      call MPI_REDUCE(MPI_IN_PLACE, global_temp, n_bins, MPI_REAL8, MPI_SUM, &
           0, MPI_COMM_WORLD, mpi_err)
#endif

      ! Transfer values to value on master
      if (current_batch == n_max_batches .or. satisfy_triggers) then
        global_tallies(:)%sum    = global_temp(1,:)
        global_tallies(:)%sum_sq = global_temp(2,:)
      end if

      ! Put reduced value in temporary tally result
      allocate(tallyresult_temp(N_GLOBAL_TALLIES, 1))
      tallyresult_temp(:,1)%sum    = global_temp(1,:)
      tallyresult_temp(:,1)%sum_sq = global_temp(2,:)

      ! Write out global tallies sum and sum_sq
      call write_dataset(file_id, "global_tallies", tallyresult_temp)

      ! Deallocate temporary tally result
      deallocate(tallyresult_temp)
    else
      ! Receive buffer not significant at other processors
#ifdef MPI
      call MPI_REDUCE(global_temp, dummy, n_bins, MPI_REAL8, MPI_SUM, &
           0, MPI_COMM_WORLD, mpi_err)
#endif
    end if

    if (tallies_on) then
      ! Indicate that tallies are on
      if (master) then
        call write_dataset(tallies_group, "tallies_present", 1)

        ! Build list of tally IDs
        current => tally_dict%keys()
        allocate(id_array(n_tallies))
        i = 1

        do while (associated(current))
          id_array(i) = current%value
          ! Move to next tally
          next => current%next
          deallocate(current)
          current => next
          i = i + 1
        end do

      end if

      ! Write all tally results
      TALLY_RESULTS: do i = 1, n_tallies

        tally => tallies(i)

        ! Determine size of tally results array
        m = size(tally%results, 1)
        n = size(tally%results, 2)
        n_bins = m*n*2

        ! Allocate array for storing sums and sums of squares, but
        ! contiguously in memory for each
        allocate(tally_temp(2,m,n))
        tally_temp(1,:,:) = tally%results(:,:)%sum
        tally_temp(2,:,:) = tally%results(:,:)%sum_sq

        if (master) then
          tally_group = open_group(tallies_group, "tally " // &
               trim(to_str(tally%id)))

          ! The MPI_IN_PLACE specifier allows the master to copy values into
          ! a receive buffer without having a temporary variable
#ifdef MPI
          call MPI_REDUCE(MPI_IN_PLACE, tally_temp, n_bins, MPI_REAL8, &
               MPI_SUM, 0, MPI_COMM_WORLD, mpi_err)
#endif

          ! At the end of the simulation, store the results back in the
          ! regular TallyResults array
          if (current_batch == n_max_batches .or. satisfy_triggers) then
            tally%results(:,:)%sum = tally_temp(1,:,:)
            tally%results(:,:)%sum_sq = tally_temp(2,:,:)
          end if

          ! Put in temporary tally result
          allocate(tallyresult_temp(m,n))
          tallyresult_temp(:,:)%sum    = tally_temp(1,:,:)
          tallyresult_temp(:,:)%sum_sq = tally_temp(2,:,:)

          ! Write reduced tally results to file
          call write_dataset(tally_group, "results", tally%results)

          ! Deallocate temporary tally result
          deallocate(tallyresult_temp)
        else
          ! Receive buffer not significant at other processors
#ifdef MPI
          call MPI_REDUCE(tally_temp, dummy, n_bins, MPI_REAL8, MPI_SUM, &
               0, MPI_COMM_WORLD, mpi_err)
#endif
        end if

        ! Deallocate temporary copy of tally results
        deallocate(tally_temp)

        if (master) call close_group(tally_group)
      end do TALLY_RESULTS

      deallocate(id_array)

    else
      if (master) then
        ! Indicate that tallies are off
        call write_dataset(tallies_group, "tallies_present", 0)
      end if
    end if

    if (master) call close_group(tallies_group)

  end subroutine write_tally_results_nr

!===============================================================================
! LOAD_STATE_POINT
!===============================================================================

  subroutine load_state_point()

    integer :: i
    integer :: int_array(3)
    integer(HID_T) :: file_id
    integer(HID_T) :: cmfd_group
    integer(HID_T) :: tallies_group
    integer(HID_T) :: tally_group
    real(8) :: real_array(3)
    logical :: source_present
    integer :: sp_run_CE
    character(MAX_WORD_LEN) :: word
    type(TallyObject), pointer :: tally

    ! Write message
    call write_message("Loading state point " // trim(path_state_point) &
         // "...", 1)

    ! Open file for reading
    file_id = file_open(path_state_point, 'r', parallel=.true.)

    ! Read filetype
    call read_dataset(file_id, "filetype", word)
    if (word /= 'statepoint') then
      call fatal_error("OpenMC tried to restart from a non-statepoint file.")
    end if

    ! Read revision number for state point file and make sure it matches with
    ! current version
    call read_dataset(file_id, "revision", int_array(1))
    if (int_array(1) /= REVISION_STATEPOINT) then
      call fatal_error("State point version does not match current version &
           &in OpenMC.")
    end if

    ! Read and overwrite random number seed
    call read_dataset(file_id, "seed", seed)

    ! It is not impossible for a state point to be generated from a CE run but
    ! to be loaded in to an MG run (or vice versa), check to prevent that.
    call read_dataset(file_id, "run_CE", sp_run_CE)
    if (sp_run_CE == 0 .and. run_CE) then
      call fatal_error("State point file is from multi-group run but &
                       & current run is continous-energy!")
    else if (sp_run_CE == 1 .and. .not. run_CE) then
      call fatal_error("State point file is from continuous-energy run but &
                       & current run is multi-group!")
    end if

    ! Read and overwrite run information except number of batches
    call read_dataset(file_id, "run_mode", word)
    select case(word)
    case ('fixed source')
      run_mode = MODE_FIXEDSOURCE
    case ('k-eigenvalue')
      run_mode = MODE_EIGENVALUE
    end select
    call read_dataset(file_id, "n_particles", n_particles)
    call read_dataset(file_id, "n_batches", int_array(1))

    ! Take maximum of statepoint n_batches and input n_batches
    n_batches = max(n_batches, int_array(1))

    ! Read batch number to restart at
    call read_dataset(file_id, "current_batch", restart_batch)

    ! Check for source in statepoint if needed
    call read_dataset(file_id, "source_present", int_array(1))
    if (int_array(1) == 1) then
      source_present = .true.
    else
      source_present = .false.
    end if

    if (restart_batch > n_batches) then
      call fatal_error("The number batches specified in settings.xml is fewer &
           & than the number of batches in the given statepoint file.")
    end if

    ! Read information specific to eigenvalue run
    if (run_mode == MODE_EIGENVALUE) then
      call read_dataset(file_id, "n_inactive", int_array(1))
      call read_dataset(file_id, "gen_per_batch", gen_per_batch)
      call read_dataset(file_id, "k_generation", &
           k_generation(1:restart_batch*gen_per_batch))
      call read_dataset(file_id, "entropy", &
           entropy(1:restart_batch*gen_per_batch))
      call read_dataset(file_id, "k_col_abs", k_col_abs)
      call read_dataset(file_id, "k_col_tra", k_col_tra)
      call read_dataset(file_id, "k_abs_tra", k_abs_tra)
      call read_dataset(file_id, "k_combined", real_array(1:2))

      ! Take maximum of statepoint n_inactive and input n_inactive
      n_inactive = max(n_inactive, int_array(1))

      ! Read in to see if CMFD was on
      call read_dataset(file_id, "cmfd_on", int_array(1))

      ! Read in CMFD info
      if (int_array(1) == 1) then
        cmfd_group = open_group(file_id, "cmfd")
        call read_dataset(cmfd_group, "indices", cmfd%indices)
        call read_dataset(cmfd_group, "k_cmfd", cmfd%k_cmfd(1:restart_batch))
        call read_dataset(cmfd_group, "cmfd_src", cmfd%cmfd_src)
        call read_dataset(cmfd_group, "cmfd_entropy", &
             cmfd%entropy(1:restart_batch))
        call read_dataset(cmfd_group, "cmfd_balance", &
             cmfd%balance(1:restart_batch))
        call read_dataset(cmfd_group, "cmfd_dominance", &
             cmfd%dom(1:restart_batch))
        call read_dataset(cmfd_group, "cmfd_srccmp", &
             cmfd%src_cmp(1:restart_batch))
        call close_group(cmfd_group)
      end if
    end if

    ! Check to make sure source bank is present
    if (path_source_point == path_state_point .and. .not. source_present) then
      call fatal_error("Source bank must be contained in statepoint restart &
           &file")
    end if

    ! Read tallies to master. If we are using Parallel HDF5, all processes
    ! need to be included in the HDF5 calls.
#ifdef PHDF5
    if (.true.) then
#else
    if (master) then
#endif

      ! Read number of realizations for global tallies
      call read_dataset(file_id, "n_realizations", n_realizations, indep=.true.)

      ! Read global tally data
      call read_dataset(file_id, "global_tallies", global_tallies)

      ! Check if tally results are present
      tallies_group = open_group(file_id, "tallies")
      call read_dataset(tallies_group, "tallies_present", int_array(1), &
                        indep=.true.)

      ! Read in sum and sum squared
      if (int_array(1) == 1) then
        TALLY_RESULTS: do i = 1, n_tallies
          ! Set pointer to tally
          tally => tallies(i)

          ! Read sum, sum_sq, and N for each bin
          tally_group = open_group(tallies_group, "tally " // &
               trim(to_str(tally % id)))
          call read_dataset(tally_group, "results", tally % results)
          call read_dataset(tally_group, "n_realizations", &
               tally % n_realizations)
          call close_group(tally_group)
        end do TALLY_RESULTS
      end if

      call close_group(tallies_group)
    end if


    ! Read source if in eigenvalue mode
    if (run_mode == MODE_EIGENVALUE) then

      ! Check if source was written out separately
      if (.not. source_present) then

        ! Close statepoint file
        call file_close(file_id)

        ! Write message
        call write_message("Loading source file " // trim(path_source_point) &
             // "...", 1)

        ! Open source file
        file_id = file_open(path_source_point, 'r', parallel=.true.)

        ! Read file type
        call read_dataset(file_id, "filetype", int_array(1))

      end if

      ! Write out source
      call read_source_bank(file_id)

    end if

    ! Close file
    call file_close(file_id)

  end subroutine load_state_point

!===============================================================================
! WRITE_SOURCE_BANK writes OpenMC source_bank data
!===============================================================================

  subroutine write_source_bank(group_id)
    use bank_header, only: Bank

    integer(HID_T), intent(in) :: group_id

    integer :: hdf5_err
    integer(HID_T) :: dset     ! data set handle
    integer(HID_T) :: dspace   ! data or file space handle
    integer(HID_T) :: memspace ! memory space handle
    integer(HSIZE_T) :: offset(1) ! source data offset
    integer(HSIZE_T) :: dims(1)
    type(c_ptr) :: f_ptr
#ifdef PHDF5
    integer(HID_T) :: plist    ! property list
#else
    integer :: i
#ifdef MPI
    type(Bank), allocatable, target :: temp_source(:)
#endif
#endif

#ifdef PHDF5
    ! Set size of total dataspace for all procs and rank
    dims(1) = n_particles
    call h5screate_simple_f(1, dims, dspace, hdf5_err)
    call h5dcreate_f(group_id, "source_bank", hdf5_bank_t, dspace, dset, hdf5_err)

    ! Create another data space but for each proc individually
    dims(1) = work
    call h5screate_simple_f(1, dims, memspace, hdf5_err)

    ! Select hyperslab for this dataspace
    offset(1) = work_index(rank)
    call h5sselect_hyperslab_f(dspace, H5S_SELECT_SET_F, offset, dims, hdf5_err)

    ! Set up the property list for parallel writing
    call h5pcreate_f(H5P_DATASET_XFER_F, plist, hdf5_err)
    call h5pset_dxpl_mpio_f(plist, H5FD_MPIO_COLLECTIVE_F, hdf5_err)

    ! Set up pointer to data
    f_ptr = c_loc(source_bank)

    ! Write data to file in parallel
    call h5dwrite_f(dset, hdf5_bank_t, f_ptr, hdf5_err, &
         file_space_id=dspace, mem_space_id=memspace, &
         xfer_prp=plist)

    ! Close all ids
    call h5sclose_f(dspace, hdf5_err)
    call h5sclose_f(memspace, hdf5_err)
    call h5dclose_f(dset, hdf5_err)
    call h5pclose_f(plist, hdf5_err)

#else

    if (master) then
      ! Create dataset big enough to hold all source sites
      dims(1) = n_particles
      call h5screate_simple_f(1, dims, dspace, hdf5_err)
      call h5dcreate_f(group_id, "source_bank", hdf5_bank_t, &
           dspace, dset, hdf5_err)

      ! Save source bank sites since the souce_bank array is overwritten below
#ifdef MPI
      allocate(temp_source(work))
      temp_source(:) = source_bank(:)
#endif

      do i = 0, n_procs - 1
        ! Create memory space
        dims(1) = work_index(i+1) - work_index(i)
        call h5screate_simple_f(1, dims, memspace, hdf5_err)

#ifdef MPI
        ! Receive source sites from other processes
        if (i > 0) then
          call MPI_RECV(source_bank, int(dims(1)), MPI_BANK, i, i, &
               MPI_COMM_WORLD, MPI_STATUS_IGNORE, mpi_err)
        end if
#endif

        ! Select hyperslab for this dataspace
        call h5dget_space_f(dset, dspace, hdf5_err)
        offset(1) = work_index(i)
        call h5sselect_hyperslab_f(dspace, H5S_SELECT_SET_F, offset, dims, hdf5_err)

        ! Set up pointer to data and write data to hyperslab
        f_ptr = c_loc(source_bank)
        call h5dwrite_f(dset, hdf5_bank_t, f_ptr, hdf5_err, &
             file_space_id=dspace, mem_space_id=memspace)

        call h5sclose_f(memspace, hdf5_err)
        call h5sclose_f(dspace, hdf5_err)
      end do

      ! Close all ids
      call h5dclose_f(dset, hdf5_err)

      ! Restore state of source bank
#ifdef MPI
      source_bank(:) = temp_source(:)
      deallocate(temp_source)
#endif
    else
#ifdef MPI
      call MPI_SEND(source_bank, int(work), MPI_BANK, 0, rank, &
           MPI_COMM_WORLD, mpi_err)
#endif
    end if

#endif

  end subroutine write_source_bank

!===============================================================================
! READ_SOURCE_BANK reads OpenMC source_bank data
!===============================================================================

  subroutine read_source_bank(group_id)
    use bank_header, only: Bank

    integer(HID_T), intent(in) :: group_id

    integer :: hdf5_err
    integer(HID_T) :: dset     ! data set handle
    integer(HID_T) :: dspace   ! data space handle
    integer(HID_T) :: memspace ! memory space handle
    integer(HSIZE_T) :: dims(1)
    integer(HSIZE_T) :: offset(1) ! offset of data
    type(c_ptr) :: f_ptr
#ifdef PHDF5
    integer(HID_T) :: plist    ! property list
#endif

    ! Open the dataset
    call h5dopen_f(group_id, "source_bank", dset, hdf5_err)

    ! Create another data space but for each proc individually
    dims(1) = work
    call h5screate_simple_f(1, dims, memspace, hdf5_err)

    ! Select hyperslab for each process
    call h5dget_space_f(dset, dspace, hdf5_err)
    offset(1) = work_index(rank)
    call h5sselect_hyperslab_f(dspace, H5S_SELECT_SET_F, offset, dims, hdf5_err)

    ! Set up pointer to data
    f_ptr = c_loc(source_bank)

#ifdef PHDF5
    ! Read data in parallel
    call h5pcreate_f(H5P_DATASET_XFER_F, plist, hdf5_err)
    call h5pset_dxpl_mpio_f(plist, H5FD_MPIO_COLLECTIVE_F, hdf5_err)
    call h5dread_f(dset, hdf5_bank_t, f_ptr, hdf5_err, &
         file_space_id=dspace, mem_space_id=memspace, &
         xfer_prp=plist)
    call h5pclose_f(plist, hdf5_err)
#else
    call h5dread_f(dset, hdf5_bank_t, f_ptr, hdf5_err, &
         file_space_id=dspace, mem_space_id=memspace)
#endif

    ! Close all ids
    call h5sclose_f(dspace, hdf5_err)
    call h5sclose_f(memspace, hdf5_err)
    call h5dclose_f(dset, hdf5_err)

  end subroutine read_source_bank

end module state_point<|MERGE_RESOLUTION|>--- conflicted
+++ resolved
@@ -330,38 +330,22 @@
 
           ! Write explicit moment order strings for each score bin
           k = 1
-<<<<<<< HEAD
-          allocate(str_array(tally%n_score_bins))
-          MOMENT_LOOP: do j = 1, tally%n_user_score_bins
-            select case(tally%score_bins(k))
+          allocate(str_array(tally % n_score_bins))
+          MOMENT_LOOP: do j = 1, tally % n_user_score_bins
+            select case(tally % score_bins(k))
             case (SCORE_SCATTER_N, SCORE_NU_SCATTER_N, SCORE_NDPP_SCATT_N, &
                   SCORE_NDPP_NU_SCATT_N)
-              str_array(k) = 'P' // trim(to_str(tally%moment_order(k)))
+              str_array(k) = 'P' // trim(to_str(tally % moment_order(k)))
               k = k + 1
             case (SCORE_SCATTER_PN, SCORE_NU_SCATTER_PN, SCORE_NDPP_SCATT_PN, &
                   SCORE_NDPP_NU_SCATT_PN)
-              do n_order = 0, tally%moment_order(k)
-=======
-          allocate(str_array(tally % n_score_bins))
-          MOMENT_LOOP: do j = 1, tally % n_user_score_bins
-            select case(tally % score_bins(k))
-            case (SCORE_SCATTER_N, SCORE_NU_SCATTER_N)
-              str_array(k) = 'P' // trim(to_str(tally % moment_order(k)))
-              k = k + 1
-            case (SCORE_SCATTER_PN, SCORE_NU_SCATTER_PN)
               do n_order = 0, tally % moment_order(k)
->>>>>>> 21ba926a
                 str_array(k) = 'P' // trim(to_str(n_order))
                 k = k + 1
               end do
             case (SCORE_SCATTER_YN, SCORE_NU_SCATTER_YN, SCORE_FLUX_YN, &
-<<<<<<< HEAD
                   SCORE_TOTAL_YN, SCORE_NDPP_SCATT_YN, SCORE_NDPP_NU_SCATT_YN)
-              do n_order = 0, tally%moment_order(k)
-=======
-                 SCORE_TOTAL_YN)
               do n_order = 0, tally % moment_order(k)
->>>>>>> 21ba926a
                 do nm_order = -n_order, n_order
                   str_array(k) = 'Y' // trim(to_str(n_order)) // ',' // &
                        trim(to_str(nm_order))
