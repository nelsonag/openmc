--- conflicted
+++ resolved
@@ -1,12 +1,9 @@
 module particle_header
 
-<<<<<<< HEAD
-  use constants,       only: NEUTRON, ONE, NONE, ZERO, MAX_DELAYED_GROUPS
-=======
   use bank_header,     only: Bank
-  use constants,       only: NEUTRON, ONE, NONE, ZERO, MAX_SECONDARY
+  use constants,       only: NEUTRON, ONE, NONE, ZERO, MAX_SECONDARY, &
+                             MAX_DELAYED_GROUPS
   use error,           only: fatal_error
->>>>>>> 3edc2389
   use geometry_header, only: BASE_UNIVERSE
 
   implicit none
