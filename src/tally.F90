--- conflicted
+++ resolved
@@ -2329,13 +2329,8 @@
 ! this method applies to ndpp-scatter-n tally types
 !===============================================================================
 
-<<<<<<< HEAD
-  subroutine tally_macro_ndpp_n(mat, gin, score_index, filter_index, t_order, flux, &
-                                Ein, results, nuscatt)
-=======
   subroutine tally_macro_ndpp_n(mat, gin, score_index, filter_index, t_order, &
                                 flux, Ein, results, nuscatt)
->>>>>>> 3d2b8461
     type(Material), pointer, intent(in) :: mat ! Working material
     integer, intent(in) :: gin          ! Incoming group index
     integer, intent(in) :: score_index  ! dim = 1 starting index in results
@@ -2368,7 +2363,6 @@
   end subroutine tally_macro_ndpp_n
 
 !===============================================================================
-<<<<<<< HEAD
 ! TALLY_MACRO_MAT_NDPP_Ndetermines the macroscopic scattering moments which were
 ! previously calculated with a pre-processor such as NDPP.
 ! This method applies to ndpp-scatter-n tally types and utilizes pre-combined
@@ -2376,16 +2370,16 @@
 !===============================================================================
 
   subroutine tally_macro_mat_ndpp_n(i_mat, gin, score_index, filter_index, &
-                                 t_order, mult, Ein, results, nuscatt)
-    integer, intent(in) :: i_mat     ! Working material index in materials
-    integer, intent(in) :: gin       ! Incoming group index
-    integer, intent(in) :: score_index ! dim = 1 starting index in results
-    integer, intent(in) :: filter_index ! dim = 2 starting index (incoming E filter)
-    integer, intent(in) :: t_order ! # of scattering orders to tally
+                                    t_order, mult, Ein, results, nuscatt)
+    integer, intent(in) :: i_mat        ! Working index in materials
+    integer, intent(in) :: gin          ! Incoming group index
+    integer, intent(in) :: score_index  ! dim = 1 starting index in results
+    integer, intent(in) :: filter_index ! dim = 2 starting index (Ein filter)
+    integer, intent(in) :: t_order      ! # of scattering orders to tally
     real(8), intent(in) :: mult         ! applied multiplier (flux or flux*sigS)
-    real(8), intent(in) :: Ein ! Incoming energy
+    real(8), intent(in) :: Ein          ! Incoming energy
     type(TallyResult), intent(inout) :: results(:,:) ! Tally results storage
-    logical, optional, intent(in) :: nuscatt ! Is this for nuscatter?
+    logical, optional, intent(in) :: nuscatt         ! Is this for nuscatter?
 
     if (present(nuscatt)) then
       call ndpp_tally_mat_scatt_n(ndpp_mat_data(i_mat), gin, score_index, &
@@ -2398,16 +2392,10 @@
   end subroutine tally_macro_mat_ndpp_n
 
 !===============================================================================
-! TALLY_NDPP_PN determines the scattering moments which were
-! previously calculated with a pre-processor such as NDPP;
-! this can be used for analog and tracklength estimators;
-! this method applies to ndpp-scatter-pn tally types
-=======
 ! TALLY_NDPP_PN determines the scattering moments which were previously !
 ! calculated with a pre-processor such as NDPP; this can be used for analog
 ! and tracklength estimators.
 ! This method applies to ndpp-scatter-pn tally types
->>>>>>> 3d2b8461
 !===============================================================================
 
   subroutine tally_ndpp_pn(i_nuclide, gin, score_index, filter_index, &
@@ -2492,7 +2480,7 @@
 !===============================================================================
 
   subroutine tally_macro_mat_ndpp_pn(i_mat, gin, score_index, filter_index, &
-                                  t_order, mult, Ein, results, nuscatt)
+                                     t_order, mult, Ein, results, nuscatt)
 
     integer, intent(in) :: i_mat        ! Working material index in materials
     integer, intent(in) :: gin          ! Incoming energy group
@@ -2502,7 +2490,7 @@
     real(8), intent(in) :: mult         ! applied multiplier (flux or flux*sigS)
     real(8), intent(in) :: Ein          ! Incoming energy
     type(TallyResult), intent(inout) :: results(:,:) ! Tally results storage
-    logical, optional, intent(in) :: nuscatt ! Is this for nuscatter?
+    logical, optional, intent(in) :: nuscatt         ! Is this for nuscatter?
 
     if (present(nuscatt)) then
       call ndpp_tally_mat_scatt_pn(ndpp_mat_data(i_mat), gin, score_index, &
@@ -2610,7 +2598,7 @@
 !===============================================================================
 
   subroutine tally_macro_mat_ndpp_yn(i_mat, gin, score_index, filter_index, &
-                                  t_order, mult, Ein, uvw, results, nuscatt)
+                                     t_order, mult, Ein, uvw, results, nuscatt)
     integer, intent(in) :: i_mat        ! Working material index in materials
     integer, intent(in) :: gin          ! Incoming energy group
     integer, intent(in) :: score_index  ! dim = 1 starting index in results
@@ -2620,7 +2608,7 @@
     real(8), intent(in) :: Ein          ! Incoming energy
     real(8), intent(in) :: uvw(3)       ! direction coordinates
     type(TallyResult), intent(inout) :: results(:,:) ! Tally results storage
-    logical, optional, intent(in) :: nuscatt ! Is this for nuscatter?
+    logical, optional, intent(in)    :: nuscatt ! Is this for nuscatter?
 
     if (present(nuscatt)) then
       call ndpp_tally_mat_scatt_yn(ndpp_mat_data(i_mat), gin, score_index, &
