--- conflicted
+++ resolved
@@ -23,13 +23,6 @@
     real(8) :: kT      = ZERO      ! Boltzmann constant * temperature (MeV)
     logical :: is_nuc  = .False.   ! Is our data a nuc or an sab?
     logical :: is_init = .False.   ! Is object initialized
-<<<<<<< HEAD
-    real(8), pointer :: el_Ein(:) => null()          ! Incoming elastic energy grid
-    integer, pointer :: el_Ein_srch(:) => null()     ! Incoming elastic energy grid search bounds
-    type(GrpTransfer), pointer :: el(:) => null()    ! Elastic Data, Dimension is # of Ein
-    ! Inelastic data may not be unique and thus may point to data in
-    ! another object.
-=======
 
     ! Elastic data is allocatable since it will be unique for each Ndpp object
     real(8), allocatable :: el_Ein(:)         ! Elastic Ein grid
@@ -37,32 +30,10 @@
     type(GroupTransfer), allocatable :: el(:) ! Elastic Data, Dim is # of Ein
     ! Inelastic data are pointers since it may not be unique and thus
     ! may point to data in another object.
->>>>>>> 3d2b8461
     ! This is not a good design practice to have one object point to the member
     ! data of another object, but will do for now until the NDPP library format
     ! is modified such that all temperatures are written together, at which point
     ! the Ndpp object can contain all temperatures within one class.
-<<<<<<< HEAD
-    ! Doing so will require research about how to perform temperature interpolation
-    ! and thus can be a bit in to the future.
-    real(8), pointer :: inel_Ein(:) => null()        ! Incoming inelastic energy grid
-    integer, pointer :: inel_Ein_srch(:) => null()   ! Incoming inelastic energy grid search bounds
-    type(GrpTransfer), pointer :: inel(:) => null()  ! Inelastic Data, Dimension is # of Ein
-    type(GrpTransfer), pointer :: nuinel(:) => null()! Inelastic Data, Dimension is # of Ein
-    ! Chi data
-    real(8), pointer :: chi_Ein(:) => null()    ! Ein grid for all chi
-    real(8), pointer :: chi(:,:) => null()      ! Data grid for ndpp chi data
-                                                ! dimensions of chi: (g, Ein)
-    real(8), pointer :: chi_p(:,:) => null()    ! Same for prompt only
-    real(8), pointer :: chi_d(:,:,:) => null()  ! Same, but additional dimension
-                                                ! for precursor group
-
-    ! Type-Bound procedures
-    contains
-      procedure :: clear       => ndpp_clear       ! Clears NDPP Structure
-      procedure :: clear_scatt => ndpp_clear_scatt ! Clears NDPP Scattering Data
-      procedure :: clear_chi   => ndpp_clear_chi   ! Clears NDPP Chi Data
-=======
     ! Doing so will require research about how to perform temperature
     ! interpolation and thus can be a bit in to the future.
 
@@ -83,10 +54,11 @@
     real(8), allocatable :: chi_d(:,:,:) ! Same, but additional dimension
                                          ! for precursor group
 
-! Type-Bound procedures
+    ! Type-Bound procedures
 contains
-      procedure :: clear => ndpp_clear ! Clears NDPP structure
->>>>>>> 3d2b8461
+      procedure :: clear       => ndpp_clear       ! Clears NDPP Structure
+      procedure :: clear_scatt => ndpp_clear_scatt ! Clears NDPP Scattering Data
+      procedure :: clear_chi   => ndpp_clear_chi   ! Clears NDPP Chi Data
   end type Ndpp
 
   contains
@@ -102,7 +74,6 @@
   subroutine ndpp_clear(this)
     class(Ndpp), intent(inout) :: this ! Ndpp object to act on
 
-<<<<<<< HEAD
     call this % clear_scatt()
     call this % clear_chi()
 
@@ -120,10 +91,7 @@
   subroutine ndpp_clear_scatt(this)
     class(Ndpp), intent(inout) :: this ! Ndpp object to act on
 
-    if (associated(this % el)) then
-=======
     if (allocated(this % el)) then
->>>>>>> 3d2b8461
       deallocate(this % el)
     end if
     if (associated(this % inel)) then
@@ -144,7 +112,6 @@
     if (associated(this % inel_Ein_srch)) then
       deallocate(this % inel_Ein_srch)
     end if
-<<<<<<< HEAD
 
   end subroutine ndpp_clear_scatt
 
@@ -155,10 +122,7 @@
   subroutine ndpp_clear_chi(this)
     class(Ndpp), intent(inout) :: this ! Ndpp object to act on
 
-    if (associated(this % chi)) then
-=======
     if (allocated(this % chi)) then
->>>>>>> 3d2b8461
       deallocate(this % chi)
     end if
     if (allocated(this % chi_p)) then
