module ndpp_initialize

  use ace_header,   only: Nuclide, XsListing
  use constants
  use dict_header,  only: DictCharInt, DICT_NULL
  use error,        only: fatal_error, warning
  use global
  use ndpp_header,  only: Ndpp
  use ndpp_ops,     only: ndpp_read, build_material_ndpp
  use output,       only: write_message
  use search
  use string,       only: ends_with, to_lower, starts_with, to_str
  use xml_interface

  implicit none

  ! ndpp_lib.xml preprocessed data listings and associated data.
  type(XsListing), allocatable, target, save :: ndpp_listings(:)
  type(DictCharInt), save                    :: ndpp_listing_dict

contains

!===============================================================================
! READ_NDPP_LIB reads all the cross sections for the problem and stores them in
! nuclides and sab_tables arrays
!===============================================================================

  subroutine read_ndpp_data()
    type(Nuclide), pointer    :: nuc => null() ! Current working nuclide
    type(SAlphaBeta), pointer :: sab => null() ! Current working SAB table
    type(XsListing), pointer  :: ndpp_listing => null()
    integer :: i_listing     ! index in ndpp_listings array
    integer :: i_nuclide     ! index in nuclides
    integer :: i_sab         ! index in sab_tables
    integer :: scatt_type    ! Whether or not legendre or tabular data
    logical :: get_scatt     ! Flag for whether or not to get scatt data
    logical :: get_nuscatt   ! Flag for whether or not to get nuscatt data
    logical :: get_chi_t     ! Flag for whether or not to get total chi data
    logical :: get_chi_p     ! Flag for whether or not to get prompt chi data
    logical :: get_chi_d     ! Flag for whether or not to get delayed chi data
    integer :: scatt_order   ! Number of scatter moments requested in tallies
    integer :: ndpp_groups   ! Number of groups in the NDPP library
    real(8), allocatable :: ndpp_bounds(:) ! Group Boundaries
    logical :: get_macro     ! Condense the macroscopic data
    integer :: i_mat         ! Material index
    type(Material), pointer :: mat => null()

    ! allocate arrays for NDPP data storage
    allocate(ndpp_nuc_data(n_nuclides_total))
    allocate(ndpp_sab_data(n_sab_tables))

    ! Read the ndpp_lib.xml file
    call read_ndpp_xml(scatt_type, ndpp_groups, ndpp_bounds)

    ! Determine which data is required to be stored as well as the maximum
    ! orders for scatt and nuscatt
    call which_data(scatt_type, get_scatt, get_nuscatt, get_chi_t, get_chi_p, &
                    get_chi_d, scatt_order, get_macro)

    ! Parse through each nuclide in the model and read in the corresponding
    ! NDPP data.
    ! During this we will make sure the temperatures of ACE and NDPP match,
    ! as well as making sure the NDPP data exists at all.

    do i_nuclide = 1, n_nuclides_total
      nuc => nuclides(i_nuclide)
      i_listing = ndpp_listing_dict % get_key(adjustl(trim(nuc % name)))
      if (i_listing == DICT_NULL) then
        ! Could not find ndpp_lib.xml file
        call fatal_error(trim(nuc % name) // " does not exist in " // &
             "NDPP XML file: '" // trim(ndpp_lib) // "'!")
      end if
      ! Read the NDPP data and also check that the temperatures match
      ndpp_listing => ndpp_listings(i_listing)

      ! display message
      call write_message("Loading NDPP data library: " // &
           ndpp_listing % name, 6)

      call ndpp_read(ndpp_nuc_data(i_nuclide), ndpp_listing, get_scatt, &
                     get_nuscatt, get_chi_t, get_chi_p, get_chi_d,  &
                     scatt_order, .True.)
    end do

    do i_sab = 1, n_sab_tables
      sab => sab_tables(i_sab)
      i_listing = ndpp_listing_dict % get_key(adjustl(trim(sab % name)))
      if (i_listing == DICT_NULL) then
        ! Could not find ndpp_lib.xml file
        call fatal_error(trim(sab % name) // " does not exist in " // &
             "NDPP XML file: '" // trim(ndpp_lib) // "'!")
      end if
      ! Read the NDPP data and also check that the temperatures match
      ndpp_listing => ndpp_listings(i_listing)

      ! display message
      call write_message("Loading NDPP data library: " // &
           ndpp_listing % name, 6)

      call ndpp_read(ndpp_sab_data(i_sab), ndpp_listing, get_scatt, &
                     get_nuscatt, get_chi_t, get_chi_p, get_chi_d, &
                     scatt_order, .False.)
    end do

    call remove_temperature_independent_data()

    if (allocated(ndpp_listings)) then
      deallocate(ndpp_listings)
    end if
    call ndpp_listing_dict % clear()

    ! Now allocate ndpp_outgoing, our `scratch` variable to store the combined
    ! and interpolated elastic + inelastic data. This is program global and has
    ! been declared threadprivate.
    allocate(ndpp_outgoing(0: n_threads, scatt_order, ndpp_groups))

    ! Finally check to see if we have only material-wise tallies.
    ! If we do, then we can condense and remove
    if (get_macro) then
      ! Allocate our material array
      allocate(ndpp_mat_data(n_materials))

      ! Loop through each material, and build the data
      do i_mat = 1, n_materials
        mat => materials(i_mat)
        ndpp_mat_data(i_mat) = build_material_ndpp(mat, i_mat, ndpp_nuc_data, &
                                                   ndpp_sab_data, scatt_order, &
                                                   ndpp_groups, ndpp_bounds)
      end do
    end if


  end subroutine read_ndpp_data

!===============================================================================
! REMOVE_TEMPERATURE_INDEPENDENT_DATA sweeps through the NDPP data looking
! for nuclides with multiple temperature data sets. If multiplies are found,
! then only one temperature is kept and the rest are replaced with pointers to
! the one remaining temperature. In this way, the tempeature-independent data
! is not unnecessarily duplicated.
!===============================================================================

  subroutine remove_temperature_independent_data()
    integer :: i_nuclide  ! index in ndpp_nuc_data
    integer :: i_other    ! index in ndpp_nuc_data to use while looking for
                          ! other temperatures of same ZAID
    logical, allocatable :: skip(:)        ! Data safe to skip (already done)
    type(Ndpp), pointer  :: data => null() ! Current data to change
    type(Ndpp), pointer  :: ref  => null() ! Current data to point to

    allocate(skip(n_nuclides_total))
    skip(:) = .False.

    ! Parse through each nuclide to find temperature duplicates
    ! During this we will make sure the temperatures of ACE and NDPP match,
    ! as well as making sure the NDPP data exists at all.

    do i_nuclide = 1, n_nuclides_total
      skip(i_nuclide) = .True.
      ref => ndpp_nuc_data(i_nuclide)
      do i_other = 1, n_nuclides_total
        ! Dont do this one if we already have taken care of it, or it is our
        ! reference
        if (skip(i_other)) then
          cycle
        end if
        data => ndpp_nuc_data(i_other)
        ! Now check to see if zaid is the same as the reference
        if (ref % zaid == data % zaid) then
          ! We have a match so just deallocate this guy's temp-indep. data
          ! and point it to the data of i_nuclide
          if (associated(data % inel)) then
            deallocate(data % inel)
            data % inel => ref % inel
          end if
          if (associated(data % nuinel)) then
            deallocate(data % nuinel)
            data % nuinel => ref % nuinel
          end if
          if (associated(data % inel_Ein)) then
            deallocate(data % inel_Ein)
            data % inel_Ein => ref % inel_Ein
          end if
          if (associated(data % inel_Ein_srch)) then
            deallocate(data % inel_Ein_srch)
            data % inel_Ein_srch => ref % inel_Ein_srch
          end if

          ! Ok, good work team, now mark skip as true so we dont do it again
          skip(i_other) = .True.

          ! Clean up the pointers
          nullify(data)
          nullify(ref)
        end if
      end do
    end do

    deallocate(skip)

  end subroutine remove_temperature_independent_data

!===============================================================================
! WHICH_DATA looks at the requested tallies and determines which data is needed
! from the NDPP libraries so that memory utilization is kept to a minimum.
!===============================================================================

  subroutine which_data(scatt_type, get_scatt, get_nuscatt, get_chi_t, &
<<<<<<< HEAD
                        get_chi_p, get_chi_d, scatt_order, get_macro)
    integer, intent(in)  :: scatt_type  ! Whether or not legendre or tabular data
    logical, intent(out) :: get_scatt   ! Flag for whether or not to get scatt data
    logical, intent(out) :: get_nuscatt ! Flag for whether or not to get nuscatt data
    logical, intent(out) :: get_chi_t   ! Flag for whether or not to get total chi data
    logical, intent(out) :: get_chi_p   ! Flag for whether or not to get prompt chi data
    logical, intent(out) :: get_chi_d   ! Flag for whether or not to get delayed chi data
    integer, intent(out) :: scatt_order ! Number of moments requested in tallies for scatter
    logical, intent(out) :: get_macro   ! Do we have macroscopic tallies?
=======
                        get_chi_p, get_chi_d, scatt_order)
    integer, intent(in)  :: scatt_type  ! Flag for legendre or tabular data
    logical, intent(out) :: get_scatt   ! Flag for if scatt data is needed
    logical, intent(out) :: get_nuscatt ! Flag for if nuscatt data is needed
    logical, intent(out) :: get_chi_t   ! Flag for if total chi data is needed
    logical, intent(out) :: get_chi_p   ! Flag for if prompt chi data is needed
    logical, intent(out) :: get_chi_d   ! Flag for if delay chi data is needed
    integer, intent(out) :: scatt_order ! Number of scatter moments requested
>>>>>>> 57ecc2af

    type(TallyObject), pointer :: t => null()
    integer :: i ! Tally index
    integer :: j ! Score bin index
    integer :: k ! User score bin index

    ! Initialize the flags and orders
    get_scatt = .false.
    get_nuscatt = .false.
    get_chi_t = .false.
    get_chi_p = .false.
    get_chi_d = .false.
    scatt_order = 0
    get_macro = .false.

    ! Step through each tally and score and determine which types are present
    ! and the orders for scatt and nuscatt
    TALLY_LOOP: do i = 1, n_tallies
      t => tallies(i)
      j = 0
      SCORE_LOOP: do k = 1, t % n_user_score_bins
        j = j + 1
        select case (t % score_bins(j))
        case (SCORE_NDPP_SCATT_N, SCORE_NDPP_SCATT_PN, SCORE_NDPP_SCATT_YN)
          get_scatt = .true.
          if (t % moment_order(j) > scatt_order) then
            scatt_order = t % moment_order(j)
          end if

        case (SCORE_NDPP_NU_SCATT_N, SCORE_NDPP_NU_SCATT_PN, SCORE_NDPP_NU_SCATT_YN)
          get_nuscatt = .true.
          if (t % moment_order(j) > scatt_order) then
            scatt_order = t % moment_order(j)
          end if

        case (SCORE_NDPP_CHI)
          get_chi_t = .true.

        case (SCORE_NDPP_CHI_P)
          get_chi_p = .true.

        case (SCORE_NDPP_CHI_D)
          get_chi_d = .true.

        end select
      end do SCORE_LOOP

      ! Check to see if we need macroscopic data
      if (any(t % nuclide_bins == -1)) then
        get_macro = .true.
      end if
    end do TALLY_LOOP

    ! Adjust the order so array sizing is correct
    if (scatt_type == SCATT_TYPE_LEGENDRE) then
      scatt_order = scatt_order + 1
    end if

  end subroutine which_data

!===============================================================================
! READ_NDPP_XML reads information from a ndpp_lib.xml file. This
! file contains a listing of the NDPP-processed data which may be used.
!===============================================================================

  subroutine read_ndpp_xml(scatt_type, ndpp_groups, ndpp_energy_bins)

    integer, intent(out)  :: scatt_type  ! Whether or not legendre or tabular data
    integer, intent(out)  :: ndpp_groups ! number of groups in NDPP data
    real(8), allocatable, intent(out) :: ndpp_energy_bins(:) ! Group boundary

    integer :: i, j, k     ! loop indices
    logical :: file_exists ! does ndpp_lib.xml exist?
    integer :: filetype    ! default file type
    logical :: nuscatter   ! is nuscatter data present?
    logical :: chi_present ! is chi data present?
    character(MAX_WORD_LEN)  :: directory   ! directory with cross sections
    character(MAX_LINE_LEN)  :: temp_str
    type(TallyObject), pointer :: t => null()
    integer :: i_filter    ! Index of filter which contains energyin or energyout
    ! We can use the same XSListing type for our ndpp data since the NDPP
    ! data is a subset of whats in cross_sections.xml
    type(XsListing), pointer :: listing => null()
    type(Node), pointer      :: doc => null()
    type(Node), pointer      :: node_ndpp => null()
    type(NodeList), pointer  :: node_ndpp_list => null()
    integer                  :: order       ! ndpp_lib.xml's scattering order

    ! Check if ndpp_lib.xml exists
    inquire(FILE=ndpp_lib, EXIST=file_exists)
    if (.not. file_exists) then
      ! Could not find ndpp_lib.xml file
      call fatal_error("NDPP Library XML file '" // trim(ndpp_lib) // &
           "' does not exist!")
    end if

    call write_message("Reading NDPP Library XML file...", 5)

    ! Parse ndpp_lib.xml file
    call open_xmldoc(doc, ndpp_lib)

    if (check_for_node(doc, "directory")) then
      ! Copy directory information if present
      call get_node_value(doc, "directory", directory)
    else
      ! If no directory is listed in ndpp_lib.xml, by default select the
      ! directory in which the ndpp_lib.xml file resides
      i = index(ndpp_lib, "/", BACK=.true.)
      directory = ndpp_lib(1:i)
    end if

    ! determine whether binary, ascii, or hdf5
    temp_str = ''
    if (check_for_node(doc, "filetype")) &
         call get_node_value(doc, "filetype", temp_str)
    if (trim(temp_str) == 'ascii') then
       filetype = ASCII
    elseif (trim(temp_str) == 'binary') then
       filetype = BINARY
    elseif (trim(temp_str) == 'hdf5') then
       filetype = H5
    else
       call fatal_error("Unknown filetype in " // trim(ndpp_lib) // &
            ": " // trim(temp_str))
    end if

    ! Test metadata to ensure this library matches the problem definition
    ! First test to see if we have a legendre scattering type and not tabular
    ! (This will be removed at an undefined date when OpenMC supports
    ! tabular scattering distributions as opposed to just Legendres.
    ! Note that the authors have no immediate plans for this).
    if (check_for_node(doc, "scatt_type")) &
         call get_node_value(doc, "scatt_type", scatt_type)
    if (scatt_type /= SCATT_TYPE_LEGENDRE) then
      call fatal_error("Invalid Scattering Type represented in NDPP " // &
           "data. Rerun NDPP with the Legendre scattering type set.")
    end if

    ! Test to ensure the scattering order is less than the maximum
    order = 0
    if (check_for_node(doc, "scatt_order")) &
         call get_node_value(doc, "scatt_order", order)
    if (order > MAX_ANG_ORDER) then
      call fatal_error("Invalid scattering order of " // &
           trim(to_str(order)) // " requested.")
    end if

    ! Check the energy bin structure
    if (check_for_node(doc, "energy_bins")) then
      ndpp_groups = get_arraysize_double(doc, "energy_bins")
      allocate(ndpp_energy_bins(ndpp_groups))
      ndpp_groups = ndpp_groups - 1
      call get_node_array(doc, "energy_bins", ndpp_energy_bins)
    end if

    ! Check if nuscatter is present, obtain if it is
    temp_str = ""
    if (check_for_node(doc, "nuscatter")) then
      call get_node_value(doc, "nuscatter", temp_str)
      if (trim(temp_str) == 'true') then
        nuscatter = .true.
      else
        nuscatter = .false.
      end if
    else
      nuscatter = .false.
    end if

    ! Check if chi is present, obtain if it is
    temp_str = ""
    if (check_for_node(doc, "chi_present")) then
      call get_node_value(doc, "chi_present", temp_str)
      if (trim(temp_str) == 'true') then
        chi_present = .true.
      else
        chi_present = .false.
      end if
    else
      chi_present = .false.
    end if

    ! Check the tallies to ensure that the energy group structure, scattering
    ! order requested are valid (i.e., groups match, orders are less than in
    ! the library)
    TALLY_LOOP: do i = 1, n_tallies
      t => tallies(i)
      j = 0
      SCORE_LOOP: do k = 1, t % n_user_score_bins
        j = j + 1

        ! Check to see if the correct filters and orders are requested
        select case (t % score_bins(j))
        case (SCORE_NDPP_SCATT_N, SCORE_NDPP_NU_SCATT_N)
          ! We found the correct score, get comparing!
          ! First check the scattering order
          if (order < t % moment_order(j)) then
            call fatal_error("Invalid scattering order of " // &
                 trim(to_str(t % moment_order(j))) // &
                 " requested. Order requested is larger than " // &
                 "provided in the library (" // trim(to_str(order)) // ")!")
          end if

          ! Compare the energyin and energyout filters of this tally to the
          ! energy_bins_ metadata of the NDPP library.
          ! Check the energyin filter first.
          i_filter = t % find_filter(FILTER_ENERGYIN)
          ! We have already checked to ensure some energyin filter exists,
          ! reducing the cases to check. First we check the size, so that we
          ! can use the Fortran intrinsic ALL to check the actual values
          if (t % filters(i_filter) % n_bins /= ndpp_groups) then
            call fatal_error("Number of groups in NDPP Library do " // &
                 "not match that requested in tally!")
          end if
          ! Now we can check the actual group boundaries.
          if (all(t % filters(i_filter) % real_bins /= ndpp_energy_bins)) then
            call fatal_error("NDPP Library group structure does not " // &
                 "match that requested in tally!")
          end if
          ! Repeat the same steps as above, but this time for the energyout filter
          i_filter = t % find_filter(FILTER_ENERGYOUT)
          if (t % filters(i_filter) % n_bins /= ndpp_groups) then
            call fatal_error("Number of groups in NDPP Library do not " // &
                 "match that requested in tally!")
          end if
          if (all(t % filters(i_filter) % real_bins /= ndpp_energy_bins)) then
            call fatal_error("NDPP Library group structure does not " // &
                 "match that requested in tally!")
          end if
        case (SCORE_NDPP_SCATT_PN, SCORE_NDPP_NU_SCATT_PN)
          ! We found the correct score, get comparing!
          ! First check the scattering order
          if (order < t % moment_order(j)) then
            call fatal_error("Invalid scattering order of " // &
                 trim(to_str(t % moment_order(j))) // &
                 " requested. Order requested is larger than " // &
                 "provided in the library (" // &
                 trim(to_str(order)) // ")!")
          end if

          ! Compare the energyin and energyout filters of this tally to the
          ! energy_bins_ metadata of the NDPP library.
          ! Check the energyin filter first.
          i_filter = t % find_filter(FILTER_ENERGYIN)
          ! We have already checked to ensure some energyin filter exists,
          ! reducing the cases to check. First we check the size, so that we
          ! can use the Fortran intrinsic ALL to check the actual values
          if (t % filters(i_filter) % n_bins /= ndpp_groups) then
            call fatal_error("Number of groups in NDPP Library do " // &
                 "not match that requested in tally!")
          end if
          ! Now we can check the actual group boundaries.
          if (any(t % filters(i_filter) % real_bins /= ndpp_energy_bins)) then
            call fatal_error("NDPP Library group structure does not " // &
                 "match that requested in tally!")
          end if
          ! Repeat the same steps as above, but this time for the energyout filter
          i_filter = t % find_filter(FILTER_ENERGYOUT)
          if (t % filters(i_filter) % n_bins /= ndpp_groups) then
            call fatal_error("Number of groups in NDPP Library do " // &
                 "not match that requested in tally!")
          end if
          if (any(t % filters(i_filter) % real_bins /= ndpp_energy_bins)) then
            call fatal_error("NDPP Library group structure does not " // &
                 "match that requested in tally!")
          end if

        case (SCORE_NDPP_SCATT_YN, SCORE_NDPP_NU_SCATT_YN)
          ! We found the correct score, get comparing!
          ! First check the scattering order
          if (order < t % moment_order(j)) then
            call fatal_error("Invalid scattering order of " // &
                 trim(to_str(t % moment_order(j))) // &
                 " requested. Order requested is larger than " // &
                 "provided in the library (" // &
                 trim(to_str(order)) // ")!")
          end if

          ! Compare the energyin and energyout filters of this tally to the
          ! energy_bins_ metadata of the NDPP library.
          ! Check the energyin filter first.
          i_filter = t % find_filter(FILTER_ENERGYIN)
          ! We have already checked to ensure some energyin filter exists,
          ! reducing the cases to check. First we check the size, so that we
          ! can use the Fortran intrinsic ALL to check the actual values
          if (t % filters(i_filter) % n_bins /= ndpp_groups) then
            call fatal_error("Number of groups in NDPP Library do " // &
                 "not match that requested in tally " // to_str(t % id) // ".")
          end if
          ! Now we can check the actual group boundaries.
          if (any(t % filters(i_filter) % real_bins /= ndpp_energy_bins)) then
            call fatal_error("NDPP Library group structure does " // &
                 "not match that requested in tally " // to_str(t % id) // ".")
          end if
          ! Repeat the same steps as above, but this time for the energyout filter
          i_filter = t % find_filter(FILTER_ENERGYOUT)
          if (t % filters(i_filter) % n_bins /= ndpp_groups) then
            call fatal_error("Number of groups in NDPP Library do " // &
                 "not match that requested in tally " // to_str(t % id) // ".")
          end if
          if (any(t % filters(i_filter) % real_bins /= ndpp_energy_bins)) then
            call fatal_error("NDPP Library group structure does " // &
                 "not match that requested in tally " // to_str(t % id) // ".")
          end if

        case (SCORE_NDPP_CHI, SCORE_NDPP_CHI_P, SCORE_NDPP_CHI_D)
          ! Check that the group structure matches
          i_filter = t % find_filter(FILTER_ENERGYOUT)
          if (t % filters(i_filter) % n_bins /= ndpp_groups) then
            call fatal_error("Number of groups in NDPP Library do " // &
                 "not match that requested in tally " // to_str(t % id) // ".")
          end if
          if (any(t % filters(i_filter) % real_bins /= ndpp_energy_bins)) then
            call fatal_error("NDPP Library group structure does not " // &
                 "match that requested in tally " // to_str(t % id) // ".")
          end if
        end select

        ! Adjust indices within the score_bins array (j)
        select case (t % score_bins(j))
<<<<<<< HEAD
          case (SCORE_SCATTER_PN)
            j = j + t % moment_order(j)
            cycle SCORE_LOOP ! Skip the others to save cycles
          case (SCORE_NDPP_SCATT_N, SCORE_NDPP_NU_SCATT_N)
            ! We found the correct score, get comparing!
            ! First check the scattering order
            if (order < t % moment_order(j)) then
              call fatal_error("Invalid scattering order of " // &
                   trim(to_str(t % moment_order(j))) // &
                   " requested. Order requested is larger than " // &
                   "provided in the library (" // trim(to_str(order)) // ")!")
            end if

            ! Compare the energyin and energyout filters of this tally to the
            ! energy_bins_ metadata of the NDPP library.
            ! Check the energyin filter first.
            i_filter = t % find_filter(FILTER_ENERGYIN)
            ! We have already checked to ensure some energyin filter exists,
            ! reducing the cases to check. First we check the size, so that we
            ! can use the Fortran intrinsic ALL to check the actual values
            if (t % filters(i_filter) % n_bins /= ndpp_groups) then
              call fatal_error("Number of groups in NDPP Library do " // &
                   "not match that requested in tally!")
            end if
            ! Now we can check the actual group boundaries.
            if (all(t % filters(i_filter) % real_bins /= ndpp_energy_bins)) then
              call fatal_error("NDPP Library group structure does not " // &
                   "match that requested in tally!")
            end if
            ! Repeat the same steps as above, but this time for the energyout filter
            i_filter = t % find_filter(FILTER_ENERGYOUT)
            if (t % filters(i_filter) % n_bins /= ndpp_groups) then
              call fatal_error("Number of groups in NDPP Library do not " // &
                   "match that requested in tally!")
            end if
            if (all(t % filters(i_filter) % real_bins /= ndpp_energy_bins)) then
              call fatal_error("NDPP Library group structure does not " // &
                   "match that requested in tally!")
            end if
          case (SCORE_NDPP_SCATT_PN, SCORE_NDPP_NU_SCATT_PN)
            ! We found the correct score, get comparing!
            ! First check the scattering order
            if (order < t % moment_order(j)) then
              call fatal_error("Invalid scattering order of " // &
                   trim(to_str(t % moment_order(j))) // &
                   " requested. Order requested is larger than " // &
                   "provided in the library (" // &
                   trim(to_str(order)) // ")!")
            end if

            ! Compare the energyin and energyout filters of this tally to the
            ! energy_bins_ metadata of the NDPP library.
            ! Check the energyin filter first.
            i_filter = t % find_filter(FILTER_ENERGYIN)
            ! We have already checked to ensure some energyin filter exists,
            ! reducing the cases to check. First we check the size, so that we
            ! can use the Fortran intrinsic ALL to check the actual values
            if (t % filters(i_filter) % n_bins /= ndpp_groups) then
              call fatal_error("Number of groups in NDPP Library do " // &
                   "not match that requested in tally!")
            end if
            ! Now we can check the actual group boundaries.
            if (all(t % filters(i_filter) % real_bins /= ndpp_energy_bins)) then
              call fatal_error("NDPP Library group structure does not " // &
                   "match that requested in tally!")
            end if
            ! Repeat the same steps as above, but this time for the energyout filter
            i_filter = t % find_filter(FILTER_ENERGYOUT)
            if (t % filters(i_filter) % n_bins /= ndpp_groups) then
              call fatal_error("Number of groups in NDPP Library do " // &
                   "not match that requested in tally!")
            end if
            if (all(t % filters(i_filter) % real_bins /= ndpp_energy_bins)) then
              call fatal_error("NDPP Library group structure does not " // &
                   "match that requested in tally!")
            end if

            j = j + t % moment_order(j)
            cycle SCORE_LOOP ! Skip the others to save cycles

          case (SCORE_NDPP_SCATT_YN, SCORE_NDPP_NU_SCATT_YN)
            ! We found the correct score, get comparing!
            ! First check the scattering order
            if (order < t % moment_order(j)) then
              call fatal_error("Invalid scattering order of " // &
                   trim(to_str(t % moment_order(j))) // &
                   " requested. Order requested is larger than " // &
                   "provided in the library (" // &
                   trim(to_str(order)) // ")!")
            end if

            ! Compare the energyin and energyout filters of this tally to the
            ! energy_bins_ metadata of the NDPP library.
            ! Check the energyin filter first.
            i_filter = t % find_filter(FILTER_ENERGYIN)
            ! We have already checked to ensure some energyin filter exists,
            ! reducing the cases to check. First we check the size, so that we
            ! can use the Fortran intrinsic ALL to check the actual values
            if (t % filters(i_filter) % n_bins /= ndpp_groups) then
              call fatal_error("Number of groups in NDPP Library do " // &
                   "not match that requested in tally!")
            end if
            ! Now we can check the actual group boundaries.
            if (all(t % filters(i_filter) % real_bins /= ndpp_energy_bins)) then
              call fatal_error("NDPP Library group structure does " // &
                   "not match that requested in tally!")
            end if
            ! Repeat the same steps as above, but this time for the energyout filter
            i_filter = t % find_filter(FILTER_ENERGYOUT)
            if (t % filters(i_filter) % n_bins /= ndpp_groups) then
              call fatal_error("Number of groups in NDPP Library do " // &
                   "not match that requested in tally!")
            end if
            if (all(t % filters(i_filter) % real_bins /= ndpp_energy_bins)) then
              call fatal_error("NDPP Library group structure does " // &
                   "not match that requested in tally!")
            end if

            j = j + (t % moment_order(j) + 1)**2
            cycle SCORE_LOOP ! Skip the others to save cycles

          case (SCORE_NDPP_CHI, SCORE_NDPP_CHI_P, SCORE_NDPP_CHI_D)
            ! Check that the group structure matches
            i_filter = t % find_filter(FILTER_ENERGYOUT)
            if (t % filters(i_filter) % n_bins /= ndpp_groups) then
              call fatal_error("Number of groups in NDPP Library do " // &
                   "not match that requested in tally!")
            end if
            if (all(t % filters(i_filter) % real_bins /= ndpp_energy_bins)) then
              call fatal_error("NDPP Library group structure does not " // &
                   "match that requested in tally!")
            end if
=======
        case (SCORE_NDPP_SCATT_PN, SCORE_NDPP_NU_SCATT_PN)
          j = j + t % moment_order(j)
          cycle SCORE_LOOP ! Skip the others to save cycles

        case (SCORE_NDPP_SCATT_YN, SCORE_NDPP_NU_SCATT_YN)
          j = j + (t % moment_order(j) + 1)**2
          cycle SCORE_LOOP ! Skip the others to save cycles

>>>>>>> 57ecc2af
        end select
      end do SCORE_LOOP
    end do TALLY_LOOP

    ! Get node list of all <ndpp_table> entries
    call get_node_list(doc, "ndpp_table", node_ndpp_list)
    n_listings = get_list_size(node_ndpp_list)

    ! Allocate ndpp_listings array
    if (n_listings == 0) then
      call fatal_error("No NDPP table listings present in ndpp_lib.xml file!")
    else
      allocate(ndpp_listings(n_listings))
    end if

    do i = 1, n_listings
      listing => ndpp_listings(i)
      ! Get pointer to ace table XML node
      call get_list_item(node_ndpp_list, i, node_ndpp)

      ! copy a number of attributes
      call get_node_value(node_ndpp, "name", listing % name)
      if (check_for_node(node_ndpp, "alias")) &
           call get_node_value(node_ndpp, "alias", listing % alias)
      call get_node_value(node_ndpp, "zaid", listing % zaid)
      call get_node_value(node_ndpp, "awr", listing % awr)
      if (check_for_node(node_ndpp, "temperature")) &
           call get_node_value(node_ndpp, "temperature", listing % kT)
      call get_node_value(node_ndpp, "location", listing % location)

      ! determine type of cross section
      if (ends_with(listing % name, 'c')) then
        listing % type = ACE_NEUTRON
      elseif (ends_with(listing % name, 't')) then
        listing % type = ACE_THERMAL
      end if

      ! set filetype
      if (check_for_node(node_ndpp, "filetype")) then
        temp_str = ''
        call get_node_value(node_ndpp, "filetype", temp_str)
        if (temp_str == 'ascii') then
          listing % filetype = ASCII
        else if (temp_str == 'binary') then
          listing % filetype = BINARY
        end if
      else
        listing % filetype = filetype
      end if

      ! determine metastable state
      if (.not.check_for_node(node_ndpp, "metastable")) then
        listing % metastable = .false.
      else
        listing % metastable = .true.
      end if

      ! determine path of ndpp data table
      if (check_for_node(node_ndpp, "path")) then
        call get_node_value(node_ndpp, "path", temp_str)
      else
        call fatal_error("Path missing for isotope " // listing % name)
      end if

      if (starts_with(temp_str, '/')) then
        listing % path = trim(temp_str)
      else
        if (ends_with(directory,'/')) then
          listing % path = trim(directory) // trim(temp_str)
        else
          listing % path = trim(directory) // '/' // trim(temp_str)
        end if
      end if

      ! create dictionary entry for both name and alias
      call ndpp_listing_dict % add_key(listing % name, i)
      if (check_for_node(node_ndpp, "alias")) then
        call ndpp_listing_dict % add_key(listing % alias, i)
      end if
    end do

    ! Close ndpp_lib XML file
    call close_xmldoc(doc)

  end subroutine read_ndpp_xml

end module ndpp_initialize<|MERGE_RESOLUTION|>--- conflicted
+++ resolved
@@ -206,18 +206,7 @@
 !===============================================================================
 
   subroutine which_data(scatt_type, get_scatt, get_nuscatt, get_chi_t, &
-<<<<<<< HEAD
                         get_chi_p, get_chi_d, scatt_order, get_macro)
-    integer, intent(in)  :: scatt_type  ! Whether or not legendre or tabular data
-    logical, intent(out) :: get_scatt   ! Flag for whether or not to get scatt data
-    logical, intent(out) :: get_nuscatt ! Flag for whether or not to get nuscatt data
-    logical, intent(out) :: get_chi_t   ! Flag for whether or not to get total chi data
-    logical, intent(out) :: get_chi_p   ! Flag for whether or not to get prompt chi data
-    logical, intent(out) :: get_chi_d   ! Flag for whether or not to get delayed chi data
-    integer, intent(out) :: scatt_order ! Number of moments requested in tallies for scatter
-    logical, intent(out) :: get_macro   ! Do we have macroscopic tallies?
-=======
-                        get_chi_p, get_chi_d, scatt_order)
     integer, intent(in)  :: scatt_type  ! Flag for legendre or tabular data
     logical, intent(out) :: get_scatt   ! Flag for if scatt data is needed
     logical, intent(out) :: get_nuscatt ! Flag for if nuscatt data is needed
@@ -225,7 +214,7 @@
     logical, intent(out) :: get_chi_p   ! Flag for if prompt chi data is needed
     logical, intent(out) :: get_chi_d   ! Flag for if delay chi data is needed
     integer, intent(out) :: scatt_order ! Number of scatter moments requested
->>>>>>> 57ecc2af
+    logical, intent(out) :: get_macro   ! Do we have macroscopic tallies?
 
     type(TallyObject), pointer :: t => null()
     integer :: i ! Tally index
@@ -272,11 +261,6 @@
 
         end select
       end do SCORE_LOOP
-
-      ! Check to see if we need macroscopic data
-      if (any(t % nuclide_bins == -1)) then
-        get_macro = .true.
-      end if
     end do TALLY_LOOP
 
     ! Adjust the order so array sizing is correct
@@ -440,7 +424,7 @@
                  "not match that requested in tally!")
           end if
           ! Now we can check the actual group boundaries.
-          if (all(t % filters(i_filter) % real_bins /= ndpp_energy_bins)) then
+          if (any(t % filters(i_filter) % real_bins /= ndpp_energy_bins)) then
             call fatal_error("NDPP Library group structure does not " // &
                  "match that requested in tally!")
           end if
@@ -450,7 +434,7 @@
             call fatal_error("Number of groups in NDPP Library do not " // &
                  "match that requested in tally!")
           end if
-          if (all(t % filters(i_filter) % real_bins /= ndpp_energy_bins)) then
+          if (any(t % filters(i_filter) % real_bins /= ndpp_energy_bins)) then
             call fatal_error("NDPP Library group structure does not " // &
                  "match that requested in tally!")
           end if
@@ -545,140 +529,6 @@
 
         ! Adjust indices within the score_bins array (j)
         select case (t % score_bins(j))
-<<<<<<< HEAD
-          case (SCORE_SCATTER_PN)
-            j = j + t % moment_order(j)
-            cycle SCORE_LOOP ! Skip the others to save cycles
-          case (SCORE_NDPP_SCATT_N, SCORE_NDPP_NU_SCATT_N)
-            ! We found the correct score, get comparing!
-            ! First check the scattering order
-            if (order < t % moment_order(j)) then
-              call fatal_error("Invalid scattering order of " // &
-                   trim(to_str(t % moment_order(j))) // &
-                   " requested. Order requested is larger than " // &
-                   "provided in the library (" // trim(to_str(order)) // ")!")
-            end if
-
-            ! Compare the energyin and energyout filters of this tally to the
-            ! energy_bins_ metadata of the NDPP library.
-            ! Check the energyin filter first.
-            i_filter = t % find_filter(FILTER_ENERGYIN)
-            ! We have already checked to ensure some energyin filter exists,
-            ! reducing the cases to check. First we check the size, so that we
-            ! can use the Fortran intrinsic ALL to check the actual values
-            if (t % filters(i_filter) % n_bins /= ndpp_groups) then
-              call fatal_error("Number of groups in NDPP Library do " // &
-                   "not match that requested in tally!")
-            end if
-            ! Now we can check the actual group boundaries.
-            if (all(t % filters(i_filter) % real_bins /= ndpp_energy_bins)) then
-              call fatal_error("NDPP Library group structure does not " // &
-                   "match that requested in tally!")
-            end if
-            ! Repeat the same steps as above, but this time for the energyout filter
-            i_filter = t % find_filter(FILTER_ENERGYOUT)
-            if (t % filters(i_filter) % n_bins /= ndpp_groups) then
-              call fatal_error("Number of groups in NDPP Library do not " // &
-                   "match that requested in tally!")
-            end if
-            if (all(t % filters(i_filter) % real_bins /= ndpp_energy_bins)) then
-              call fatal_error("NDPP Library group structure does not " // &
-                   "match that requested in tally!")
-            end if
-          case (SCORE_NDPP_SCATT_PN, SCORE_NDPP_NU_SCATT_PN)
-            ! We found the correct score, get comparing!
-            ! First check the scattering order
-            if (order < t % moment_order(j)) then
-              call fatal_error("Invalid scattering order of " // &
-                   trim(to_str(t % moment_order(j))) // &
-                   " requested. Order requested is larger than " // &
-                   "provided in the library (" // &
-                   trim(to_str(order)) // ")!")
-            end if
-
-            ! Compare the energyin and energyout filters of this tally to the
-            ! energy_bins_ metadata of the NDPP library.
-            ! Check the energyin filter first.
-            i_filter = t % find_filter(FILTER_ENERGYIN)
-            ! We have already checked to ensure some energyin filter exists,
-            ! reducing the cases to check. First we check the size, so that we
-            ! can use the Fortran intrinsic ALL to check the actual values
-            if (t % filters(i_filter) % n_bins /= ndpp_groups) then
-              call fatal_error("Number of groups in NDPP Library do " // &
-                   "not match that requested in tally!")
-            end if
-            ! Now we can check the actual group boundaries.
-            if (all(t % filters(i_filter) % real_bins /= ndpp_energy_bins)) then
-              call fatal_error("NDPP Library group structure does not " // &
-                   "match that requested in tally!")
-            end if
-            ! Repeat the same steps as above, but this time for the energyout filter
-            i_filter = t % find_filter(FILTER_ENERGYOUT)
-            if (t % filters(i_filter) % n_bins /= ndpp_groups) then
-              call fatal_error("Number of groups in NDPP Library do " // &
-                   "not match that requested in tally!")
-            end if
-            if (all(t % filters(i_filter) % real_bins /= ndpp_energy_bins)) then
-              call fatal_error("NDPP Library group structure does not " // &
-                   "match that requested in tally!")
-            end if
-
-            j = j + t % moment_order(j)
-            cycle SCORE_LOOP ! Skip the others to save cycles
-
-          case (SCORE_NDPP_SCATT_YN, SCORE_NDPP_NU_SCATT_YN)
-            ! We found the correct score, get comparing!
-            ! First check the scattering order
-            if (order < t % moment_order(j)) then
-              call fatal_error("Invalid scattering order of " // &
-                   trim(to_str(t % moment_order(j))) // &
-                   " requested. Order requested is larger than " // &
-                   "provided in the library (" // &
-                   trim(to_str(order)) // ")!")
-            end if
-
-            ! Compare the energyin and energyout filters of this tally to the
-            ! energy_bins_ metadata of the NDPP library.
-            ! Check the energyin filter first.
-            i_filter = t % find_filter(FILTER_ENERGYIN)
-            ! We have already checked to ensure some energyin filter exists,
-            ! reducing the cases to check. First we check the size, so that we
-            ! can use the Fortran intrinsic ALL to check the actual values
-            if (t % filters(i_filter) % n_bins /= ndpp_groups) then
-              call fatal_error("Number of groups in NDPP Library do " // &
-                   "not match that requested in tally!")
-            end if
-            ! Now we can check the actual group boundaries.
-            if (all(t % filters(i_filter) % real_bins /= ndpp_energy_bins)) then
-              call fatal_error("NDPP Library group structure does " // &
-                   "not match that requested in tally!")
-            end if
-            ! Repeat the same steps as above, but this time for the energyout filter
-            i_filter = t % find_filter(FILTER_ENERGYOUT)
-            if (t % filters(i_filter) % n_bins /= ndpp_groups) then
-              call fatal_error("Number of groups in NDPP Library do " // &
-                   "not match that requested in tally!")
-            end if
-            if (all(t % filters(i_filter) % real_bins /= ndpp_energy_bins)) then
-              call fatal_error("NDPP Library group structure does " // &
-                   "not match that requested in tally!")
-            end if
-
-            j = j + (t % moment_order(j) + 1)**2
-            cycle SCORE_LOOP ! Skip the others to save cycles
-
-          case (SCORE_NDPP_CHI, SCORE_NDPP_CHI_P, SCORE_NDPP_CHI_D)
-            ! Check that the group structure matches
-            i_filter = t % find_filter(FILTER_ENERGYOUT)
-            if (t % filters(i_filter) % n_bins /= ndpp_groups) then
-              call fatal_error("Number of groups in NDPP Library do " // &
-                   "not match that requested in tally!")
-            end if
-            if (all(t % filters(i_filter) % real_bins /= ndpp_energy_bins)) then
-              call fatal_error("NDPP Library group structure does not " // &
-                   "match that requested in tally!")
-            end if
-=======
         case (SCORE_NDPP_SCATT_PN, SCORE_NDPP_NU_SCATT_PN)
           j = j + t % moment_order(j)
           cycle SCORE_LOOP ! Skip the others to save cycles
@@ -687,7 +537,6 @@
           j = j + (t % moment_order(j) + 1)**2
           cycle SCORE_LOOP ! Skip the others to save cycles
 
->>>>>>> 57ecc2af
         end select
       end do SCORE_LOOP
     end do TALLY_LOOP
