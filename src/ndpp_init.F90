module ndpp_initialize

  use ace_header,   only: Nuclide, XsListing
  use constants
  use dict_header,  only: DictCharInt
  use error,        only: fatal_error, warning
  use global
  use ndpp_header,  only: Ndpp
  use ndpp_ops,     only: ndpp_read, build_material_ndpp
  use output,       only: write_message
  use search
  use string,       only: ends_with, to_lower, starts_with, to_str
  use xml_interface

  implicit none

  ! ndpp_lib.xml preprocessed data listings and associated data.
  type(XsListing), allocatable, target :: ndpp_listings(:)
  type(DictCharInt)                    :: ndpp_listing_dict

contains

!===============================================================================
! READ_NDPP_LIB reads all the cross sections for the problem and stores them in
! nuclides and sab_tables arrays
!===============================================================================

  subroutine read_ndpp_data()
    type(Nuclide), pointer    :: nuc ! Current working nuclide
    type(SAlphaBeta), pointer :: sab ! Current working SAB table
    type(XsListing), pointer  :: ndpp_listing ! The NDPP data listings
    integer :: i_listing     ! index in ndpp_listings array
    integer :: i_nuclide     ! index in nuclides
    integer :: i_sab         ! index in sab_tables
    integer :: scatt_type    ! Whether or not legendre or tabular data
    logical :: get_scatt     ! Flag for whether or not to get scatt data
    logical :: get_nuscatt   ! Flag for whether or not to get nuscatt data
    logical :: get_chi_t     ! Flag for whether or not to get total chi data
    logical :: get_chi_p     ! Flag for whether or not to get prompt chi data
    logical :: get_chi_d     ! Flag for whether or not to get delayed chi data
    integer :: scatt_order   ! Number of scatter moments requested in tallies
    integer :: ndpp_groups   ! Number of groups in the NDPP library
    real(8), allocatable :: ndpp_bounds(:) ! Group Boundaries
    logical :: get_macro_s   ! Condense the macroscopic scattering data
    logical :: get_macro_c   ! Condense the macroscopic chi data
    logical :: keep_micro_s  ! Dont deallocate the microscopic ndpp scatt data
    logical :: keep_micro_c  ! Dont deallocate the microscopic ndpp chi data
    integer :: i_mat         ! Material index
    integer :: i_nuc         ! Nuclide index
    type(Material), pointer :: mat => null()

    ! allocate arrays for NDPP data storage
    allocate(ndpp_nuc_data(n_nuclides_total))
    allocate(ndpp_sab_data(n_sab_tables))

    ! Read the ndpp_lib.xml file
    call read_ndpp_xml(scatt_type, ndpp_groups, ndpp_bounds)

    ! Determine which data is required to be stored as well as the maximum
    ! orders for scatt and nuscatt
    call which_data(scatt_type, get_scatt, get_nuscatt, get_chi_t, get_chi_p, &
                    get_chi_d, scatt_order, get_macro_s, keep_micro_s, &
                    get_macro_c, keep_micro_c)

    ! Parse through each nuclide in the model and read in the corresponding
    ! NDPP data.
    ! During this we will make sure the temperatures of ACE and NDPP match,
    ! as well as making sure the NDPP data exists at all.

    do i_nuclide = 1, n_nuclides_total
      nuc => nuclides(i_nuclide)
      i_listing = ndpp_listing_dict % get_key(adjustl(trim(nuc % name)))
      if (.not. ndpp_listing_dict % has_key(adjustl(trim(nuc % name)))) then
        ! Could not find ndpp_lib.xml file
        call fatal_error(trim(nuc % name) // " does not exist in " // &
             "NDPP XML file: '" // trim(ndpp_lib) // "'!")
      end if
      ! Read the NDPP data and also check that the temperatures match
      ndpp_listing => ndpp_listings(i_listing)

      ! display message
      call write_message("Loading NDPP data library: " // &
           ndpp_listing % name, 6)

      call ndpp_read(ndpp_nuc_data(i_nuclide), ndpp_listing, get_scatt, &
                     get_nuscatt, get_chi_t, get_chi_p, get_chi_d,  &
                     scatt_order, .True.)
    end do

    do i_sab = 1, n_sab_tables
      sab => sab_tables(i_sab)
      i_listing = ndpp_listing_dict % get_key(adjustl(trim(sab % name)))
      if (.not. ndpp_listing_dict % has_key(adjustl(trim(sab % name)))) then
        ! Could not find ndpp_lib.xml file
        call fatal_error(trim(sab % name) // " does not exist in " // &
             "NDPP XML file: '" // trim(ndpp_lib) // "'!")
      end if
      ! Read the NDPP data and also check that the temperatures match
      ndpp_listing => ndpp_listings(i_listing)

      ! display message
      call write_message("Loading NDPP data library: " // &
           ndpp_listing % name, 6)

      call ndpp_read(ndpp_sab_data(i_sab), ndpp_listing, get_scatt, &
                     get_nuscatt, get_chi_t, get_chi_p, get_chi_d, &
                     scatt_order, .False.)
    end do

    call remove_temperature_independent_data()

    if (allocated(ndpp_listings)) then
      deallocate(ndpp_listings)
    end if
    call ndpp_listing_dict % clear()

    ! Now allocate ndpp_outgoing, our `scratch` variable to store the combined
    ! and interpolated elastic + inelastic data. This is program global and has
    ! been declared threadprivate.
    allocate(ndpp_outgoing(0: n_threads, scatt_order, ndpp_groups))

    ! Finally check to see if we have only material-wise tallies.
    ! If we do, then we can condense and remove
    if ((get_macro_s .or. get_macro_c) .and. ndpp_macroscopic) then
      ! Allocate our material array
      allocate(ndpp_mat_data(n_materials))

      ! Loop through each material, and build the data
      do i_mat = 1, n_materials
        mat => materials(i_mat)
        ndpp_mat_data(i_mat) = build_material_ndpp(mat, i_mat, ndpp_nuc_data, &
                                                   ndpp_sab_data, scatt_order, &
                                                   ndpp_groups, ndpp_bounds, &
                                                   get_nuscatt, ndpp_thin, &
                                                   get_macro_s, get_macro_c, &
                                                   get_chi_t, get_chi_p, &
                                                   get_chi_d)
      end do
    end if

    ! Now do we keep the micros or not?
    ! If so, clear them
    if ((.not. keep_micro_s) .and. (.not. keep_micro_c)) then
      do i_nuc = 1, n_nuclides_total
        ! Just clear since we arent keeping any of it
        call ndpp_nuc_data(i_nuc) % clear()
      end do
      do i_sab = 1, n_sab_tables
        ! Just clear since we arent keeping any of it
        call ndpp_sab_data(i_sab) % clear()
      end do
    else if (.not. keep_micro_s) then ! Clear only scatt
      do i_nuc = 1, n_nuclides_total
        call ndpp_nuc_data(i_nuc) % clear_scatt()
      end do
      do i_sab = 1, n_sab_tables
        call ndpp_sab_data(i_sab) % clear_scatt()
      end do
    else if (.not. keep_micro_c) then ! Clear only chi
      do i_nuc = 1, n_nuclides_total
        call ndpp_nuc_data(i_nuc) % clear_chi()
      end do
      do i_sab = 1, n_sab_tables
        call ndpp_sab_data(i_sab) % clear_chi()
      end do
    end if

  end subroutine read_ndpp_data

!===============================================================================
! REMOVE_TEMPERATURE_INDEPENDENT_DATA sweeps through the NDPP data looking
! for nuclides with multiple temperature data sets. If multiplies are found,
! then only one temperature is kept and the rest are replaced with pointers to
! the one remaining temperature. In this way, the tempeature-independent data
! is not unnecessarily duplicated.
!===============================================================================

  subroutine remove_temperature_independent_data()
    integer :: i_nuclide  ! index in ndpp_nuc_data
    integer :: i_other    ! index in ndpp_nuc_data to use while looking for
                          ! other temperatures of same ZAID
    logical, allocatable :: skip(:) ! Data safe to skip (already done)
    type(Ndpp), pointer  :: data    ! Current data to change
    type(Ndpp), pointer  :: ref     ! Current data to point to

    allocate(skip(n_nuclides_total))
    skip(:) = .False.

    ! Parse through each nuclide to find temperature duplicates
    ! During this we will make sure the temperatures of ACE and NDPP match,
    ! as well as making sure the NDPP data exists at all.

    do i_nuclide = 1, n_nuclides_total
      skip(i_nuclide) = .True.
      ref => ndpp_nuc_data(i_nuclide)
      do i_other = 1, n_nuclides_total
        ! Dont do this one if we already have taken care of it, or it is our
        ! reference
        if (skip(i_other)) then
          cycle
        end if
        data => ndpp_nuc_data(i_other)
        ! Now check to see if zaid is the same as the reference
        if (ref % zaid == data % zaid) then
          ! We have a match so just deallocate this guy's temp-indep. data
          ! and point it to the data of i_nuclide
          if (associated(data % inel)) then
            deallocate(data % inel)
            data % inel => ref % inel
          end if
          if (associated(data % nuinel)) then
            deallocate(data % nuinel)
            data % nuinel => ref % nuinel
          end if
          if (associated(data % inel_Ein)) then
            deallocate(data % inel_Ein)
            data % inel_Ein => ref % inel_Ein
          end if
          if (associated(data % inel_Ein_srch)) then
            deallocate(data % inel_Ein_srch)
            data % inel_Ein_srch => ref % inel_Ein_srch
          end if

          ! Ok, good work team, now mark skip as true so we dont do it again
          skip(i_other) = .True.

          ! Clean up the pointers
          nullify(data)
          nullify(ref)
        end if
      end do
    end do

    deallocate(skip)

  end subroutine remove_temperature_independent_data

!===============================================================================
! WHICH_DATA looks at the requested tallies and determines which data is needed
! from the NDPP libraries so that memory utilization is kept to a minimum.
!===============================================================================

  subroutine which_data(scatt_type, get_scatt, get_nuscatt, get_chi_t, &
                        get_chi_p, get_chi_d, scatt_order, get_macro_s, &
                        keep_micro_s, get_macro_c, keep_micro_c)
    integer, intent(in)  :: scatt_type   ! Flag for legendre or tabular data
    logical, intent(out) :: get_scatt    ! Flag for if scatt data is needed
    logical, intent(out) :: get_nuscatt  ! Flag for if nuscatt data is needed
    logical, intent(out) :: get_chi_t    ! Flag for if total chi data is needed
    logical, intent(out) :: get_chi_p    ! Flag for if prompt chi data is needed
    logical, intent(out) :: get_chi_d    ! Flag for if delay chi data is needed
    integer, intent(out) :: scatt_order  ! Number of scatter moments requested
    logical, intent(out) :: get_macro_s  ! Do we have macroscopic scatt tallies?
    logical, intent(out) :: keep_micro_s ! Do we have microscopic scatt tallies?
    logical, intent(out) :: get_macro_c  ! Do we have macroscopic chi tallies?
    logical, intent(out) :: keep_micro_c ! Do we have microscopic chi tallies?

    type(TallyObject), pointer :: t
    integer :: i ! Tally index
    integer :: j ! Score bin index
    integer :: k ! User score bin index

    ! Initialize the flags and orders
    get_scatt = .false.
    get_nuscatt = .false.
    get_chi_t = .false.
    get_chi_p = .false.
    get_chi_d = .false.
    scatt_order = 0
    get_macro_s = .false.
    keep_micro_s = .false.
    get_macro_c = .false.
    keep_micro_c = .false.

    ! Step through each tally and score and determine which types are present
    ! and the orders for scatt and nuscatt
    TALLY_LOOP: do i = 1, n_tallies
      t => tallies(i)
      j = 0
      SCORE_LOOP: do k = 1, t % n_user_score_bins
        j = j + 1
        select case (t % score_bins(j))
        case (SCORE_NDPP_SCATT_N, SCORE_NDPP_SCATT_PN, SCORE_NDPP_SCATT_YN)
          get_scatt = .true.
          if (t % moment_order(j) > scatt_order) then
            scatt_order = t % moment_order(j)
          end if

          ! Find if we need macroscopic data and microscopic data
          if (any(t % nuclide_bins(:) == -1)) then
            get_macro_s = .true.
          end if
          if (any(t % nuclide_bins(:) >= 0)) then
            keep_micro_s = .true.
          end if

        case (SCORE_NDPP_NU_SCATT_N, SCORE_NDPP_NU_SCATT_PN, SCORE_NDPP_NU_SCATT_YN)
          get_nuscatt = .true.
          if (t % moment_order(j) > scatt_order) then
            scatt_order = t % moment_order(j)
          end if

          ! Find if we need macroscopic data and microscopic data
          if (any(t % nuclide_bins(:) == -1)) then
            get_macro_s = .true.
          end if
          if (any(t % nuclide_bins(:) >= 0)) then
            keep_micro_s = .true.
          end if

        case (SCORE_NDPP_CHI)
          get_chi_t = .true.

          ! Find if we need macroscopic data and microscopic data
          if (any(t % nuclide_bins(:) == -1)) then
            get_macro_c = .true.
          end if
          if (any(t % nuclide_bins(:) >= 0)) then
            keep_micro_c = .true.
          end if

        case (SCORE_NDPP_CHI_P)
          get_chi_p = .true.

          ! Find if we need macroscopic data and microscopic data
          if (any(t % nuclide_bins(:) == -1)) then
            get_macro_c = .true.
          end if
          if (any(t % nuclide_bins(:) >= 0)) then
            keep_micro_c = .true.
          end if

        case (SCORE_NDPP_CHI_D)
          get_chi_d = .true.

          ! Find if we need macroscopic data and microscopic data
          if (any(t % nuclide_bins(:) == -1)) then
            get_macro_c = .true.
          end if
          if (any(t % nuclide_bins(:) >= 0)) then
            keep_micro_c = .true.
          end if

        end select

      end do SCORE_LOOP
    end do TALLY_LOOP

    ! Adjust the order so array sizing is correct
    if (scatt_type == SCATT_TYPE_LEGENDRE) then
      scatt_order = scatt_order + 1
    end if

    ! Now undo any of the above if we arent even creating the macroscopic data
    if (.not. ndpp_macroscopic) then
      keep_micro_s = .true.
      keep_micro_c = .true.
      get_macro_s = .false.
      get_macro_c = .false.
    end if

  end subroutine which_data

!===============================================================================
! READ_NDPP_XML reads information from a ndpp_lib.xml file. This
! file contains a listing of the NDPP-processed data which may be used.
!===============================================================================

  subroutine read_ndpp_xml(scatt_type, ndpp_groups, ndpp_energy_bins)

    integer, intent(out)  :: scatt_type  ! Legendre or tabular data
    integer, intent(out)  :: ndpp_groups ! number of groups in NDPP data
    real(8), allocatable, intent(out) :: ndpp_energy_bins(:) ! Group boundary

    integer :: i, j, k     ! loop indices
    logical :: file_exists ! does ndpp_lib.xml exist?
    integer :: filetype    ! default file type
    logical :: nuscatter   ! is nuscatter data present?
    logical :: chi_present ! is chi data present?
    character(MAX_WORD_LEN)  :: directory   ! directory with cross sections
    character(MAX_LINE_LEN)  :: temp_str
    type(TallyObject), pointer :: t
    integer :: i_filter    ! Index of filter containing energyin or energyout
    ! We can use the same XSListing type for our ndpp data since the NDPP
    ! data is a subset of whats in cross_sections.xml
<<<<<<< HEAD
    type(XsListing), pointer :: listing => null()
    type(Node), pointer      :: doc => null()
    type(Node), pointer      :: node_ndpp => null()
    type(NodeList), pointer  :: node_ndpp_list => null()
=======
    type(XsListing), pointer :: listing
    type(Node), pointer      :: doc
    type(Node), pointer      :: node_ndpp
    type(NodeList), pointer  :: node_ndpp_list
    real(8), allocatable     :: ndpp_energy_bins(:)
>>>>>>> 3d2b8461
    integer                  :: order       ! ndpp_lib.xml's scattering order

    ! Check if ndpp_lib.xml exists
    inquire(FILE=ndpp_lib, EXIST=file_exists)
    if (.not. file_exists) then
      ! Could not find ndpp_lib.xml file
      call fatal_error("NDPP Library XML file '" // trim(ndpp_lib) // &
           "' does not exist!")
    end if

    call write_message("Reading NDPP Library XML file...", 5)

    ! Parse ndpp_lib.xml file
    call open_xmldoc(doc, ndpp_lib)

    if (check_for_node(doc, "directory")) then
      ! Copy directory information if present
      call get_node_value(doc, "directory", directory)
    else
      ! If no directory is listed in ndpp_lib.xml, by default select the
      ! directory in which the ndpp_lib.xml file resides
      i = index(ndpp_lib, "/", BACK=.true.)
      directory = ndpp_lib(1:i)
    end if

    ! determine whether binary, ascii, or hdf5
    temp_str = ''
    if (check_for_node(doc, "filetype")) &
         call get_node_value(doc, "filetype", temp_str)
    if (trim(temp_str) == 'ascii') then
      filetype = ASCII
    elseif (trim(temp_str) == 'binary') then
      filetype = BINARY
    elseif (trim(temp_str) == 'hdf5') then
      filetype = H5
    else
      call fatal_error("Unknown filetype in " // trim(ndpp_lib) // &
                       ": " // trim(temp_str))
    end if

    ! Test metadata to ensure this library matches the problem definition
    ! First test to see if we have a legendre scattering type and not tabular
    ! (This will be removed at an undefined date when OpenMC supports
    ! tabular scattering distributions as opposed to just Legendres.
    ! Note that the authors have no immediate plans for this).
    if (check_for_node(doc, "scatt_type")) &
         call get_node_value(doc, "scatt_type", scatt_type)
    if (scatt_type /= SCATT_TYPE_LEGENDRE) then
      call fatal_error("Invalid Scattering Type represented in NDPP &
           &data. Rerun NDPP with the Legendre scattering type set.")
    end if

    ! Test to ensure the scattering order is less than the maximum
    order = 0
    if (check_for_node(doc, "scatt_order")) &
         call get_node_value(doc, "scatt_order", order)
    if (order > MAX_ANG_ORDER) then
      call fatal_error("Invalid scattering order of " // &
           trim(to_str(order)) // " requested.")
    end if

    ! Check the energy bin structure
    if (check_for_node(doc, "energy_bins")) then
      ndpp_groups = get_arraysize_double(doc, "energy_bins")
      allocate(ndpp_energy_bins(ndpp_groups))
      ndpp_groups = ndpp_groups - 1
      call get_node_array(doc, "energy_bins", ndpp_energy_bins)
    end if

    ! Check if nuscatter is present, obtain if it is
    temp_str = ""
    if (check_for_node(doc, "nuscatter")) then
      call get_node_value(doc, "nuscatter", temp_str)
      if (trim(temp_str) == 'true') then
        nuscatter = .true.
      else
        nuscatter = .false.
      end if
    else
      nuscatter = .false.
    end if

    ! Check if chi is present, obtain if it is
    temp_str = ""
    if (check_for_node(doc, "chi_present")) then
      call get_node_value(doc, "chi_present", temp_str)
      if (trim(temp_str) == 'true') then
        chi_present = .true.
      else
        chi_present = .false.
      end if
    else
      chi_present = .false.
    end if

    ! Check the tallies to ensure that the energy group structure, scattering
    ! order requested are valid (i.e., groups match, orders are less than in
    ! the library)
    TALLY_LOOP: do i = 1, n_tallies
      t => tallies(i)
      j = 0
      SCORE_LOOP: do k = 1, t % n_user_score_bins
        j = j + 1

        ! Check to see if the correct filters and orders are requested
        select case (t % score_bins(j))
        case (SCORE_NDPP_SCATT_N, SCORE_NDPP_NU_SCATT_N)
          ! We found the correct score, get comparing!
          ! First check the scattering order
          if (order < t % moment_order(j)) then
            call fatal_error("Invalid scattering order of " // &
                 trim(to_str(t % moment_order(j))) // &
                 " requested. Order requested is larger than &
                 &provided in the library (" // trim(to_str(order)) // ")!")
          end if

          ! Compare the energyin and energyout filters of this tally to the
          ! energy_bins_ metadata of the NDPP library.
          ! Check the energyin filter first.
          i_filter = t % find_filter(FILTER_ENERGYIN)
          ! We have already checked to ensure some energyin filter exists,
          ! reducing the cases to check. First we check the size, so that we
          ! can use the Fortran intrinsic ALL to check the actual values
          if (t % filters(i_filter) % n_bins /= ndpp_groups) then
            call fatal_error("Number of groups in NDPP Library do " // &
                 "not match that requested in tally!")
          end if
          ! Now we can check the actual group boundaries.
          if (any(t % filters(i_filter) % real_bins /= ndpp_energy_bins)) then
            call fatal_error("NDPP Library group structure does not " // &
                 "match that requested in tally!")
          end if
          ! Repeat the same steps as above,
          ! but this time for the energyout filter
          i_filter = t % find_filter(FILTER_ENERGYOUT)
          if (t % filters(i_filter) % n_bins /= ndpp_groups) then
            call fatal_error("Number of groups in NDPP Library do not " // &
                 "match that requested in tally!")
          end if
          if (any(t % filters(i_filter) % real_bins /= ndpp_energy_bins)) then
            call fatal_error("NDPP Library group structure does not " // &
                 "match that requested in tally!")
          end if
        case (SCORE_NDPP_SCATT_PN, SCORE_NDPP_NU_SCATT_PN)
          ! We found the correct score, get comparing!
          ! First check the scattering order
          if (order < t % moment_order(j)) then
            call fatal_error("Invalid scattering order of " // &
                 trim(to_str(t % moment_order(j))) // &
                 " requested. Order requested is larger than " // &
                 "provided in the library (" // &
                 trim(to_str(order)) // ")!")
          end if

          ! Compare the energyin and energyout filters of this tally to the
          ! energy_bins_ metadata of the NDPP library.
          ! Check the energyin filter first.
          i_filter = t % find_filter(FILTER_ENERGYIN)
          ! We have already checked to ensure some energyin filter exists,
          ! reducing the cases to check. First we check the size, so that we
          ! can use the Fortran intrinsic ALL to check the actual values
          if (t % filters(i_filter) % n_bins /= ndpp_groups) then
            call fatal_error("Number of groups in NDPP Library do " // &
                 "not match that requested in tally!")
          end if
          ! Now we can check the actual group boundaries.
          if (any(t % filters(i_filter) % real_bins /= ndpp_energy_bins)) then
            call fatal_error("NDPP Library group structure does not " // &
                 "match that requested in tally!")
          end if
          ! Repeat the same steps as above,
          ! but this time for the energyout filter
          i_filter = t % find_filter(FILTER_ENERGYOUT)
          if (t % filters(i_filter) % n_bins /= ndpp_groups) then
            call fatal_error("Number of groups in NDPP Library do " // &
                 "not match that requested in tally!")
          end if
          if (any(t % filters(i_filter) % real_bins /= ndpp_energy_bins)) then
            call fatal_error("NDPP Library group structure does not " // &
                 "match that requested in tally!")
          end if

        case (SCORE_NDPP_SCATT_YN, SCORE_NDPP_NU_SCATT_YN)
          ! We found the correct score, get comparing!
          ! First check the scattering order
          if (order < t % moment_order(j)) then
            call fatal_error("Invalid scattering order of " // &
                 trim(to_str(t % moment_order(j))) // &
                 " requested. Order requested is larger than " // &
                 "provided in the library (" // &
                 trim(to_str(order)) // ")!")
          end if

          ! Compare the energyin and energyout filters of this tally to the
          ! energy_bins_ metadata of the NDPP library.
          ! Check the energyin filter first.
          i_filter = t % find_filter(FILTER_ENERGYIN)
          ! We have already checked to ensure some energyin filter exists,
          ! reducing the cases to check. First we check the size, so that we
          ! can use the Fortran intrinsic ALL to check the actual values
          if (t % filters(i_filter) % n_bins /= ndpp_groups) then
            call fatal_error("Number of groups in NDPP Library do " // &
                 "not match that requested in tally " // to_str(t % id) // ".")
          end if
          ! Now we can check the actual group boundaries.
          if (any(t % filters(i_filter) % real_bins /= ndpp_energy_bins)) then
            call fatal_error("NDPP Library group structure does " // &
                 "not match that requested in tally " // to_str(t % id) // ".")
          end if
          ! Repeat the same steps as above,
          ! but this time for the energyout filter
          i_filter = t % find_filter(FILTER_ENERGYOUT)
          if (t % filters(i_filter) % n_bins /= ndpp_groups) then
            call fatal_error("Number of groups in NDPP Library do " // &
                 "not match that requested in tally " // to_str(t % id) // ".")
          end if
          if (any(t % filters(i_filter) % real_bins /= ndpp_energy_bins)) then
            call fatal_error("NDPP Library group structure does " // &
                 "not match that requested in tally " // to_str(t % id) // ".")
          end if

        case (SCORE_NDPP_CHI, SCORE_NDPP_CHI_P, SCORE_NDPP_CHI_D)
          ! Check that the group structure matches
          i_filter = t % find_filter(FILTER_ENERGYOUT)
          if (t % filters(i_filter) % n_bins /= ndpp_groups) then
            call fatal_error("Number of groups in NDPP Library do " // &
                 "not match that requested in tally " // to_str(t % id) // ".")
          end if
          if (any(t % filters(i_filter) % real_bins /= ndpp_energy_bins)) then
            call fatal_error("NDPP Library group structure does not " // &
                 "match that requested in tally " // to_str(t % id) // ".")
          end if
        end select

        ! Adjust indices within the score_bins array (j)
        select case (t % score_bins(j))
        case (SCORE_NDPP_SCATT_PN, SCORE_NDPP_NU_SCATT_PN)
          j = j + t % moment_order(j)
          cycle SCORE_LOOP ! Skip the others to save cycles

        case (SCORE_NDPP_SCATT_YN, SCORE_NDPP_NU_SCATT_YN)
          j = j + (t % moment_order(j) + 1)**2
          cycle SCORE_LOOP ! Skip the others to save cycles

        end select
      end do SCORE_LOOP
    end do TALLY_LOOP

    ! Get node list of all <ndpp_table> entries
    call get_node_list(doc, "ndpp_table", node_ndpp_list)
    n_listings = get_list_size(node_ndpp_list)

    ! Allocate ndpp_listings array
    if (n_listings == 0) then
      call fatal_error("No NDPP table listings present in ndpp_lib.xml file!")
    else
      allocate(ndpp_listings(n_listings))
    end if

    do i = 1, n_listings
      listing => ndpp_listings(i)
      ! Get pointer to ace table XML node
      call get_list_item(node_ndpp_list, i, node_ndpp)

      ! copy a number of attributes
      call get_node_value(node_ndpp, "name", listing % name)
      if (check_for_node(node_ndpp, "alias")) &
           call get_node_value(node_ndpp, "alias", listing % alias)
      call get_node_value(node_ndpp, "zaid", listing % zaid)
      call get_node_value(node_ndpp, "awr", listing % awr)
      if (check_for_node(node_ndpp, "temperature")) &
           call get_node_value(node_ndpp, "temperature", listing % kT)
      call get_node_value(node_ndpp, "location", listing % location)

      ! determine type of cross section
      if (ends_with(listing % name, 'c')) then
        listing % type = ACE_NEUTRON
      elseif (ends_with(listing % name, 't')) then
        listing % type = ACE_THERMAL
      end if

      ! set filetype
      if (check_for_node(node_ndpp, "filetype")) then
        temp_str = ''
        call get_node_value(node_ndpp, "filetype", temp_str)
        if (temp_str == 'ascii') then
          listing % filetype = ASCII
        else if (temp_str == 'binary') then
          listing % filetype = BINARY
        end if
      else
        listing % filetype = filetype
      end if

      ! determine metastable state
      if (.not.check_for_node(node_ndpp, "metastable")) then
        listing % metastable = .false.
      else
        listing % metastable = .true.
      end if

      ! determine path of ndpp data table
      if (check_for_node(node_ndpp, "path")) then
        call get_node_value(node_ndpp, "path", temp_str)
      else
        call fatal_error("Path missing for isotope " // listing % name)
      end if

      if (starts_with(temp_str, '/')) then
        listing % path = trim(temp_str)
      else
        if (ends_with(directory,'/')) then
          listing % path = trim(directory) // trim(temp_str)
        else
          listing % path = trim(directory) // '/' // trim(temp_str)
        end if
      end if

      ! create dictionary entry for both name and alias
      call ndpp_listing_dict % add_key(listing % name, i)
      if (check_for_node(node_ndpp, "alias")) then
        call ndpp_listing_dict % add_key(listing % alias, i)
      end if
    end do

    ! Close ndpp_lib XML file
    call close_xmldoc(doc)

  end subroutine read_ndpp_xml

end module ndpp_initialize<|MERGE_RESOLUTION|>--- conflicted
+++ resolved
@@ -47,7 +47,7 @@
     logical :: keep_micro_c  ! Dont deallocate the microscopic ndpp chi data
     integer :: i_mat         ! Material index
     integer :: i_nuc         ! Nuclide index
-    type(Material), pointer :: mat => null()
+    type(Material), pointer :: mat
 
     ! allocate arrays for NDPP data storage
     allocate(ndpp_nuc_data(n_nuclides_total))
@@ -342,7 +342,6 @@
           end if
 
         end select
-
       end do SCORE_LOOP
     end do TALLY_LOOP
 
@@ -383,18 +382,10 @@
     integer :: i_filter    ! Index of filter containing energyin or energyout
     ! We can use the same XSListing type for our ndpp data since the NDPP
     ! data is a subset of whats in cross_sections.xml
-<<<<<<< HEAD
-    type(XsListing), pointer :: listing => null()
-    type(Node), pointer      :: doc => null()
-    type(Node), pointer      :: node_ndpp => null()
-    type(NodeList), pointer  :: node_ndpp_list => null()
-=======
     type(XsListing), pointer :: listing
     type(Node), pointer      :: doc
     type(Node), pointer      :: node_ndpp
     type(NodeList), pointer  :: node_ndpp_list
-    real(8), allocatable     :: ndpp_energy_bins(:)
->>>>>>> 3d2b8461
     integer                  :: order       ! ndpp_lib.xml's scattering order
 
     ! Check if ndpp_lib.xml exists
