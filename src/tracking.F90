module tracking

  use constants
  use cross_section,      only: calculate_xs
  use error,              only: warning, write_message
  use geometry_header,    only: cells
  use geometry,           only: find_cell, distance_to_boundary, cross_lattice,&
                                check_cell_overlap
  use message_passing
  use mgxs_header
  use nuclide_header
  use particle_header,    only: LocalCoord, Particle
  use physics,            only: collision
  use physics_mg,         only: collision_mg
  use random_lcg,         only: prn
  use settings
  use simulation_header
  use string,             only: to_str
  use surface_header
  use tally_header
  use tally,              only: score_analog_tally, score_tracklength_tally, &
                                score_collision_tally, score_surface_current, &
                                score_track_derivative, score_surface_tally, &
                                score_collision_derivative, zero_flux_derivs
  use track_output,       only: initialize_particle_track, write_particle_track, &
                                add_particle_track, finalize_particle_track

  implicit none

contains

!===============================================================================
! TRANSPORT encompasses the main logic for moving a particle through geometry.
!===============================================================================

  subroutine transport(p)

    type(Particle), intent(inout) :: p

    integer :: j                      ! coordinate level
    integer :: next_level             ! next coordinate level to check
    integer :: surface_crossed        ! surface which particle is on
    integer :: lattice_translation(3) ! in-lattice translation vector
    integer :: n_event                ! number of collisions/crossings
    real(8) :: d_boundary             ! distance to nearest boundary
    real(8) :: d_collision            ! sampled distance to collision
    real(8) :: distance               ! distance particle travels
    logical :: found_cell             ! found cell which particle is in?

    ! Display message if high verbosity or trace is on
    if (verbosity >= 9 .or. trace) then
      call write_message("Simulating Particle " // trim(to_str(p % id)))
    end if

    ! Initialize number of events to zero
    n_event = 0

    ! Add paricle's starting weight to count for normalizing tallies later
!$omp atomic
    total_weight = total_weight + p % wgt

    ! Force calculation of cross-sections by setting last energy to zero
    if (run_CE) then
      micro_xs % last_E = ZERO
    end if

    ! Prepare to write out particle track.
    if (p % write_track) then
      call initialize_particle_track()
    endif

    ! Every particle starts with no accumulated flux derivative.
    if (active_tallies % size() > 0) call zero_flux_derivs()

    EVENT_LOOP: do
      ! Store pre-collision particle properties
      p % last_wgt = p % wgt
      p % last_E   = p % E
      p % last_uvw = p % coord(1) % uvw
      p % last_xyz = p % coord(1) % xyz

      ! If the cell hasn't been determined based on the particle's location,
      ! initiate a search for the current cell. This generally happens at the
      ! beginning of the history and again for any secondary particles
      if (p % coord(p % n_coord) % cell == NONE) then
        call find_cell(p, found_cell)
        if (.not. found_cell) then
          call p % mark_as_lost("Could not find the cell containing" &
                     // " particle " // trim(to_str(p %id)))
          return
        end if

        ! set birth cell attribute
        if (p % cell_born == NONE) p % cell_born = p % coord(p % n_coord) % cell
      end if

      ! Write particle track.
      if (p % write_track) call write_particle_track(p)

      if (check_overlaps) call check_cell_overlap(p)

      ! Calculate microscopic and macroscopic cross sections
      if (run_CE) then
        ! If the material is the same as the last material and the temperature
        ! hasn't changed, we don't need to lookup cross sections again.
        if (p % material /= p % last_material .or. &
             p % sqrtkT /= p % last_sqrtkT) call calculate_xs(p)
      else
        ! Since the MGXS can be angle dependent, this needs to be done
        ! After every collision for the MGXS mode
        if (p % material /= MATERIAL_VOID) then
          ! Update the temperature index
          call macro_xs(p % material) % obj % find_temperature(p % sqrtkT)
          ! Get the data
          call macro_xs(p % material) % obj % calculate_xs(p % g, &
               p % coord(p % n_coord) % uvw, material_xs)
        else
          material_xs % total      = ZERO
          material_xs % absorption = ZERO
          material_xs % nu_fission = ZERO
        end if

        ! Finally, update the particle group while we have already checked for
        ! if multi-group
        p % last_g = p % g
      end if

      ! Find the distance to the nearest boundary
      call distance_to_boundary(p, d_boundary, surface_crossed, &
           lattice_translation, next_level)

      ! Sample a distance to collision
      if (material_xs % total == ZERO) then
        d_collision = INFINITY
      else
        d_collision = -log(prn()) / material_xs % total
      end if

      ! Select smaller of the two distances
      distance = min(d_boundary, d_collision)

      ! Advance particle
      do j = 1, p % n_coord
        p % coord(j) % xyz = p % coord(j) % xyz + distance * p % coord(j) % uvw
      end do

      ! Score track-length tallies
      if (active_tracklength_tallies % size() > 0) then
        call score_tracklength_tally(p, distance)
      end if

      ! Score track-length estimate of k-eff
      if (run_mode == MODE_EIGENVALUE) then
        global_tally_tracklength = global_tally_tracklength + p % wgt * &
             distance * material_xs % nu_fission
      end if

      ! Score flux derivative accumulators for differential tallies.
      if (active_tallies % size() > 0) call score_track_derivative(p, distance)

      if (d_collision > d_boundary) then
        ! ====================================================================
        ! PARTICLE CROSSES SURFACE

        if (next_level > 0) p % n_coord = next_level

        ! Saving previous cell data
        do j = 1, p % n_coord
          p % last_cell(j) = p % coord(j) % cell
        end do
        p % last_n_coord = p % n_coord

        p % coord(p % n_coord) % cell = NONE
        if (any(lattice_translation /= 0)) then
          ! Particle crosses lattice boundary
          p % surface = NONE
          call cross_lattice(p, lattice_translation)
          p % event = EVENT_LATTICE
        else
          ! Particle crosses surface
          p % surface = surface_crossed

          call cross_surface(p)
          p % event = EVENT_SURFACE
        end if
        ! Score cell to cell partial currents
        if(active_surface_tallies % size() > 0) call score_surface_tally(p)
      else
        ! ====================================================================
        ! PARTICLE HAS COLLISION

        ! Score collision estimate of keff
        if (run_mode == MODE_EIGENVALUE) then
          global_tally_collision = global_tally_collision + p % wgt * &
               material_xs % nu_fission / material_xs % total
        end if

        ! score surface current tallies -- this has to be done before the collision
        ! since the direction of the particle will change and we need to use the
        ! pre-collision direction to figure out what mesh surfaces were crossed

        if (active_current_tallies % size() > 0) call score_surface_current(p)

        ! Clear surface component
        p % surface = NONE

        if (run_CE) then
          call collision(p)
        else
          call collision_mg(p)
        end if

        ! Score collision estimator tallies -- this is done after a collision
        ! has occurred rather than before because we need information on the
        ! outgoing energy for any tallies with an outgoing energy filter
        if (active_collision_tallies % size() > 0) call score_collision_tally(p)
        if (active_analog_tallies % size() > 0) call score_analog_tally(p)

        ! Reset banked weight during collision
        p % n_bank   = 0
        p % wgt_bank = ZERO
        p % n_delayed_bank(:) = 0

        ! Reset fission logical
        p % fission = .false.

        ! Save coordinates for tallying purposes
        p % last_xyz_current = p % coord(1) % xyz

        ! Set last material to none since cross sections will need to be
        ! re-evaluated
        p % last_material = NONE

        ! Set all uvws to base level -- right now, after a collision, only the
        ! base level uvws are changed
        do j = 1, p % n_coord - 1
          if (p % coord(j + 1) % rotated) then
            ! If next level is rotated, apply rotation matrix
            p % coord(j + 1) % uvw = matmul(cells(p % coord(j) % cell) % &
                 rotation_matrix, p % coord(j) % uvw)
          else
            ! Otherwise, copy this level's direction
            p % coord(j + 1) % uvw = p % coord(j) % uvw
          end if
        end do

        ! Score flux derivative accumulators for differential tallies.
        if (active_tallies % size() > 0) call score_collision_derivative(p)
      end if

      ! If particle has too many events, display warning and kill it
      n_event = n_event + 1
      if (n_event == MAX_EVENTS) then
        if (master) call warning("Particle " // trim(to_str(p%id)) &
             &// " underwent maximum number of events.")
        p % alive = .false.
      end if

      ! Check for secondary particles if this particle is dead
      if (.not. p % alive) then
        if (p % n_secondary > 0) then
          call p % initialize_from_source(p % secondary_bank(p % n_secondary), &
                                          run_CE, energy_bin_avg)
          p % n_secondary = p % n_secondary - 1
          n_event = 0

          ! Enter new particle in particle track file
          if (p % write_track) call add_particle_track()
        else
          exit EVENT_LOOP
        end if
      end if
    end do EVENT_LOOP

    ! Finish particle track output.
    if (p % write_track) then
      call write_particle_track(p)
      call finalize_particle_track(p)
    endif

  end subroutine transport

!===============================================================================
<<<<<<< HEAD
! DELTA_TRANSPORT encompasses the main logic for moving a particle through
! geometry. This routine differs from TRANSPORT because it uses delta, or
! Woodcock, tracking. This method still supports tracklength estimators by
! going backwards through space to determine the distances travelled in each
! geometric region.
!===============================================================================

  subroutine delta_transport(p)

    type(Particle), intent(inout) :: p

    integer :: j                      ! coordinate level
    integer :: surface_crossed        ! surface which particle is on
    integer :: lattice_translation(3) ! in-lattice translation vector
    integer :: n_event                ! number of collisions/crossings
    real(8) :: distance               ! distance particle travels
    logical :: found_cell             ! found cell which particle is in?
    real(8) :: majorant_xs            ! macroscopic majorant xs
    type(Particle) :: virtual_p       ! Virtual particle for transport

    ! Display message if high verbosity or trace is on
    if (verbosity >= 9 .or. trace) then
      call write_message("Simulating Particle " // trim(to_str(p % id)))
    end if

    ! Initialize number of events to zero
    n_event = 0

    ! Add paricle's starting weight to count for normalizing tallies later
!$omp atomic
    total_weight = total_weight + p % wgt

    ! Force calculation of cross-sections by setting last energy to zero
    if (run_CE) then
      micro_xs % last_E = ZERO
    end if

    ! Prepare to write out particle track.
    if (p % write_track) then
      call initialize_particle_track()
    endif

    ! Every particle starts with no accumulated flux derivative.
    if (active_tallies % size() > 0) call zero_flux_derivs()
if (p % id == 9) then
write(*,*) p % id
end if

    EVENT_LOOP: do
      ! Store pre-collision particle properties
      p % last_wgt = p % wgt
      p % last_E   = p % E
      p % last_uvw = p % coord(1) % uvw
      p % last_xyz = p % coord(1) % xyz
      if (.not. run_CE) p % g = p % last_g

      virtual_p % E = p % E
      virtual_p % g = p % g
      virtual_p % cell_instance = p % cell_instance
      virtual_p % alive = p % alive
      virtual_p % cell_born = p % cell_born
      virtual_p % material = p % material
      virtual_p % sqrtkT = p % sqrtkT

      ! Calculate the majorant cross section
      majorant_xs = get_majorant(p % E, p % g)

      ! Find the collision site
      TRANSPORT_LOOP: do
        ! Reset Virtual Particle Position
        virtual_p % n_coord = p % n_coord
        do j = 1, p % n_coord
          virtual_p % coord(j) % cell = p % coord(j) % cell
          virtual_p % coord(j) % universe = p % coord(j) % universe
          virtual_p % coord(j) % lattice = p % coord(j) % lattice
          virtual_p % coord(j) % lattice_x = p % coord(j) % lattice_x
          virtual_p % coord(j) % lattice_y = p % coord(j) % lattice_y
          virtual_p % coord(j) % lattice_z = p % coord(j) % lattice_z
          virtual_p % coord(j) % xyz = p % coord(j) % xyz
          virtual_p % coord(j) % uvw = p % coord(j) % uvw
          virtual_p % coord(j) % rotated = p % coord(j) % rotated
        end do

        ! Sample the distance to the next collision
        if (majorant_xs == ZERO) then
          distance = INFINITY
        else
          distance = -log(prn()) / majorant_xs
        end if

        ! Advance particle
        do j = 1, virtual_p % n_coord
          virtual_p % coord(j) % xyz = &
               virtual_p % coord(j) % xyz + distance * &
               virtual_p % coord(j) % uvw
        end do

        ! Initiate a search for the sampled cell. This generally happens at the
        ! beginning of the history and again for any secondary particles
        virtual_p % last_material = virtual_p % material
        virtual_p % last_sqrtkT = virtual_p % sqrtkT
        call find_cell(virtual_p, found_cell)
        if (.not. found_cell) then
          call fatal_error("Could not locate particle " // trim(to_str(p % id)))
        end if

        ! Update the calculated cross sections
!!! This could be optimized by only getting the macroscopic total, which is all
!!! we care about for this step
        if (run_CE) then
          ! If the material is the same as the last material and the temperature
          ! hasn't changed, we don't need to lookup cross sections again.
          if (virtual_p % material /= virtual_p % last_material .or. &
               virtual_p % sqrtkT /= virtual_p % last_sqrtkT) then
            call calculate_xs(virtual_p)
          end if
        else
          ! Since the MGXS can be angle dependent, this needs to be done
          ! After every collision for the MGXS mode
          if (virtual_p % material /= MATERIAL_VOID) then
            ! Update the temperature index
            call macro_xs(virtual_p % material) % &
                 obj % find_temperature(virtual_p % sqrtkT)
            ! Get the data
            call macro_xs(virtual_p % material) % obj % calculate_xs( &
                 virtual_p % g, virtual_p % coord(p % n_coord) % uvw, &
                 material_xs)
          else
            material_xs % total      = ZERO
            material_xs % absorption = ZERO
            material_xs % nu_fission = ZERO
          end if
        end if

        ! Use the material's total cross section to sample if this collision
        ! occured
        if (prn() * majorant_xs < material_xs % total) then
          ! Then we are keeping this collision
          exit TRANSPORT_LOOP
        end if
      end do TRANSPORT_LOOP

      ! Store information from the collision
      p % n_coord = virtual_p % n_coord
      do j = 1, virtual_p % n_coord
        p % coord(j) % cell = virtual_p % coord(j) % cell
        p % coord(j) % universe = virtual_p % coord(j) % universe
        p % coord(j) % lattice = virtual_p % coord(j) % lattice
        p % coord(j) % lattice_x = virtual_p % coord(j) % lattice_x
        p % coord(j) % lattice_y = virtual_p % coord(j) % lattice_y
        p % coord(j) % lattice_z = virtual_p % coord(j) % lattice_z
        p % coord(j) % xyz = virtual_p % coord(j) % xyz
        p % coord(j) % uvw = virtual_p % coord(j) % uvw
        p % coord(j) % rotated = virtual_p % coord(j) % rotated
      end do
      p % material = virtual_p % material
      p % sqrtkT = virtual_p % sqrtkT

      ! Set birth cell attribute
      if (p % cell_born == NONE) p % cell_born = p % coord(p % n_coord) % cell

      ! Write particle track.
      if (p % write_track) call write_particle_track(p)

      if (check_overlaps) call check_cell_overlap(p)

!!! ???
      ! Score track-length tallies
      if (active_tracklength_tallies % size() > 0) then
        call score_tracklength_tally(p, distance)
      end if

      ! Score track-length estimate of k-eff
      if (run_mode == MODE_EIGENVALUE) then
        global_tally_tracklength = global_tally_tracklength + p % wgt * &
             distance * material_xs % nu_fission
      end if

      ! Score flux derivative accumulators for differential tallies.
      if (active_tallies % size() > 0) call score_track_derivative(p, distance)
!!! END???

      ! ====================================================================
      ! PARTICLE HAS COLLISION

      ! Score collision estimate of keff
      if (run_mode == MODE_EIGENVALUE) then
        global_tally_collision = global_tally_collision + p % wgt * &
             material_xs % nu_fission / material_xs % total
      end if

!!! ???
      ! score surface current tallies -- this has to be done before the collision
      ! since the direction of the particle will change and we need to use the
      ! pre-collision direction to figure out what mesh surfaces were crossed

      if (active_current_tallies % size() > 0) call score_surface_current(p)

      ! Clear surface component
      p % surface = NONE
!!! END???
      if (run_CE) then
        call collision(p)
      else
        call collision_mg(p)
      end if

      ! Score collision estimator tallies -- this is done after a collision
      ! has occurred rather than before because we need information on the
      ! outgoing energy for any tallies with an outgoing energy filter
      if (active_collision_tallies % size() > 0) call score_collision_tally(p)
      if (active_analog_tallies % size() > 0) call score_analog_tally(p)

      ! Reset banked weight during collision
      p % n_bank   = 0
      p % wgt_bank = ZERO
      p % n_delayed_bank(:) = 0

      ! Reset fission logical
      p % fission = .false.
!!! ???
      ! Save coordinates for tallying purposes
      p % last_xyz_current = p % coord(1) % xyz
!!! ???
      ! Set last material to none since cross sections will need to be
      ! re-evaluated
      p % last_material = NONE

      ! Set all uvws to base level -- right now, after a collision, only the
      ! base level uvws are changed
      do j = 1, p % n_coord - 1
        if (p % coord(j + 1) % rotated) then
          ! If next level is rotated, apply rotation matrix
          p % coord(j + 1) % uvw = matmul(cells(p % coord(j) % cell) % &
               rotation_matrix, p % coord(j) % uvw)
        else
          ! Otherwise, copy this level's direction
          p % coord(j + 1) % uvw = p % coord(j) % uvw
        end if
      end do

      ! Score flux derivative accumulators for differential tallies.
      if (active_tallies % size() > 0) call score_collision_derivative(p)

      ! If particle has too many events, display warning and kill it
      n_event = n_event + 1
      if (n_event == MAX_EVENTS) then
        if (master) call warning("Particle " // trim(to_str(p%id)) &
             &// " underwent maximum number of events.")
        p % alive = .false.
      end if

      ! Check for secondary particles if this particle is dead
      if (.not. p % alive) then
        if (p % n_secondary > 0) then
          call p % initialize_from_source(p % secondary_bank(p % n_secondary), &
                                          run_CE, energy_bin_avg)
          p % n_secondary = p % n_secondary - 1
          n_event = 0

          ! Enter new particle in particle track file
          if (p % write_track) call add_particle_track()
        else
          exit EVENT_LOOP
        end if
      end if

    end do EVENT_LOOP

    ! Finish particle track output.
    if (p % write_track) then
      call write_particle_track(p)
      call finalize_particle_track(p)
    endif

  end subroutine delta_transport

  function get_majorant(Ein, gin) result(majorant_xs)
    real(8), intent(in) :: Ein
    integer, intent(in) :: gin
    real(8) :: majorant_xs

    if (run_CE) then
      majorant_xs = ONE
    else
      majorant_xs = ONE
    end if


  end function get_majorant
=======
! CROSS_SURFACE handles all surface crossings, whether the particle leaks out of
! the geometry, is reflected, or crosses into a new lattice or cell
!===============================================================================

  subroutine cross_surface(p)
    type(Particle), intent(inout) :: p

    real(8) :: u          ! x-component of direction
    real(8) :: v          ! y-component of direction
    real(8) :: w          ! z-component of direction
    real(8) :: norm       ! "norm" of surface normal
    real(8) :: xyz(3)     ! Saved global coordinate
    integer :: i_surface  ! index in surfaces
    logical :: rotational ! if rotational periodic BC applied
    logical :: found      ! particle found in universe?
    class(Surface), pointer :: surf
    class(Surface), pointer :: surf2 ! periodic partner surface

    i_surface = abs(p % surface)
    surf => surfaces(i_surface)
    if (verbosity >= 10 .or. trace) then
      call write_message("    Crossing surface " // trim(to_str(surf % id())))
    end if

    if (surf % bc() == BC_VACUUM .and. (run_mode /= MODE_PLOTTING)) then
      ! =======================================================================
      ! PARTICLE LEAKS OUT OF PROBLEM

      ! Kill particle
      p % alive = .false.

      ! Score any surface current tallies -- note that the particle is moved
      ! forward slightly so that if the mesh boundary is on the surface, it is
      ! still processed

      if (active_current_tallies % size() > 0) then
        ! TODO: Find a better solution to score surface currents than
        ! physically moving the particle forward slightly

        p % coord(1) % xyz = p % coord(1) % xyz + TINY_BIT * p % coord(1) % uvw
        call score_surface_current(p)
      end if

      ! Score to global leakage tally
      global_tally_leakage = global_tally_leakage + p % wgt

      ! Display message
      if (verbosity >= 10 .or. trace) then
        call write_message("    Leaked out of surface " &
             &// trim(to_str(surf % id())))
      end if
      return

    elseif (surf % bc() == BC_REFLECT .and. (run_mode /= MODE_PLOTTING)) then
      ! =======================================================================
      ! PARTICLE REFLECTS FROM SURFACE

      ! Do not handle reflective boundary conditions on lower universes
      if (p % n_coord /= 1) then
        call p % mark_as_lost("Cannot reflect particle " &
             // trim(to_str(p % id)) // " off surface in a lower universe.")
        return
      end if

      ! Score surface currents since reflection causes the direction of the
      ! particle to change -- artificially move the particle slightly back in
      ! case the surface crossing is coincident with a mesh boundary

      if (active_current_tallies % size() > 0) then
        xyz = p % coord(1) % xyz
        p % coord(1) % xyz = p % coord(1) % xyz - TINY_BIT * p % coord(1) % uvw
        call score_surface_current(p)
        p % coord(1) % xyz = xyz
      end if

      ! Reflect particle off surface
      call surf % reflect(p%coord(1)%xyz, p%coord(1)%uvw)

      ! Make sure new particle direction is normalized
      u = p%coord(1)%uvw(1)
      v = p%coord(1)%uvw(2)
      w = p%coord(1)%uvw(3)
      norm = sqrt(u*u + v*v + w*w)
      p%coord(1)%uvw(:) = [u, v, w] / norm

      ! Reassign particle's cell and surface
      p % coord(1) % cell = p % last_cell(p % last_n_coord)
      p % surface = -p % surface

      ! If a reflective surface is coincident with a lattice or universe
      ! boundary, it is necessary to redetermine the particle's coordinates in
      ! the lower universes.

      p % n_coord = 1
      call find_cell(p, found)
      if (.not. found) then
        call p % mark_as_lost("Couldn't find particle after reflecting&
             & from surface " // trim(to_str(surf % id())) // ".")
        return
      end if

      ! Set previous coordinate going slightly past surface crossing
      p % last_xyz_current = p % coord(1) % xyz + TINY_BIT * p % coord(1) % uvw

      ! Diagnostic message
      if (verbosity >= 10 .or. trace) then
        call write_message("    Reflected from surface " &
             &// trim(to_str(surf%id())))
      end if
      return
    elseif (surf % bc() == BC_PERIODIC .and. run_mode /= MODE_PLOTTING) then
      ! =======================================================================
      ! PERIODIC BOUNDARY

      ! Do not handle periodic boundary conditions on lower universes
      if (p % n_coord /= 1) then
        call p % mark_as_lost("Cannot transfer particle " &
             // trim(to_str(p % id)) // " across surface in a lower universe.&
             & Boundary conditions must be applied to universe 0.")
        return
      end if

      ! Score surface currents since reflection causes the direction of the
      ! particle to change -- artificially move the particle slightly back in
      ! case the surface crossing is coincident with a mesh boundary
      if (active_current_tallies % size() > 0) then
        xyz = p % coord(1) % xyz
        p % coord(1) % xyz = p % coord(1) % xyz - TINY_BIT * p % coord(1) % uvw
        call score_surface_current(p)
        p % coord(1) % xyz = xyz
      end if

      ! Get a pointer to the partner periodic surface.  Offset the index to
      ! correct for C vs. Fortran indexing.
      surf2 => surfaces(surf % i_periodic() + 1)

      ! Adjust the particle's location and direction.
      rotational = surf2 % periodic_translate(surf, p % coord(1) % xyz, &
                                              p % coord(1) % uvw)

      ! Reassign particle's surface
      if (rotational) then
        p % surface = surf % i_periodic() + 1
      else
        p % surface = sign(surf % i_periodic() + 1, p % surface)
      end if

      ! Figure out what cell particle is in now
      p % n_coord = 1
      call find_cell(p, found)
      if (.not. found) then
        call p % mark_as_lost("Couldn't find particle after hitting &
             &periodic boundary on surface " // trim(to_str(surf % id())) &
             // ".")
        return
      end if

      ! Set previous coordinate going slightly past surface crossing
      p % last_xyz_current = p % coord(1) % xyz + TINY_BIT * p % coord(1) % uvw

      ! Diagnostic message
      if (verbosity >= 10 .or. trace) then
        call write_message("    Hit periodic boundary on surface " &
             // trim(to_str(surf%id())))
      end if
      return
    end if

    ! ==========================================================================
    ! SEARCH NEIGHBOR LISTS FOR NEXT CELL

    if (p % surface > 0 .and. allocated(surf%neighbor_pos)) then
      ! If coming from negative side of surface, search all the neighboring
      ! cells on the positive side

      call find_cell(p, found, surf%neighbor_pos)
      if (found) return

    elseif (p % surface < 0  .and. allocated(surf%neighbor_neg)) then
      ! If coming from positive side of surface, search all the neighboring
      ! cells on the negative side

      call find_cell(p, found, surf%neighbor_neg)
      if (found) return

    end if

    ! ==========================================================================
    ! COULDN'T FIND PARTICLE IN NEIGHBORING CELLS, SEARCH ALL CELLS

    ! Remove lower coordinate levels and assignment of surface
    p % surface = NONE
    p % n_coord = 1
    call find_cell(p, found)

    if (run_mode /= MODE_PLOTTING .and. (.not. found)) then
      ! If a cell is still not found, there are two possible causes: 1) there is
      ! a void in the model, and 2) the particle hit a surface at a tangent. If
      ! the particle is really traveling tangent to a surface, if we move it
      ! forward a tiny bit it should fix the problem.

      p % n_coord = 1
      p % coord(1) % xyz = p % coord(1) % xyz + TINY_BIT * p % coord(1) % uvw
      call find_cell(p, found)

      ! Couldn't find next cell anywhere! This probably means there is an actual
      ! undefined region in the geometry.

      if (.not. found) then
        call p % mark_as_lost("After particle " // trim(to_str(p % id)) &
             // " crossed surface " // trim(to_str(surf % id())) &
             // " it could not be located in any cell and it did not leak.")
        return
      end if
    end if

  end subroutine cross_surface
>>>>>>> 1b095929

end module tracking<|MERGE_RESOLUTION|>--- conflicted
+++ resolved
@@ -281,7 +281,6 @@
   end subroutine transport
 
 !===============================================================================
-<<<<<<< HEAD
 ! DELTA_TRANSPORT encompasses the main logic for moving a particle through
 ! geometry. This routine differs from TRANSPORT because it uses delta, or
 ! Woodcock, tracking. This method still supports tracklength estimators by
@@ -572,224 +571,5 @@
 
 
   end function get_majorant
-=======
-! CROSS_SURFACE handles all surface crossings, whether the particle leaks out of
-! the geometry, is reflected, or crosses into a new lattice or cell
-!===============================================================================
-
-  subroutine cross_surface(p)
-    type(Particle), intent(inout) :: p
-
-    real(8) :: u          ! x-component of direction
-    real(8) :: v          ! y-component of direction
-    real(8) :: w          ! z-component of direction
-    real(8) :: norm       ! "norm" of surface normal
-    real(8) :: xyz(3)     ! Saved global coordinate
-    integer :: i_surface  ! index in surfaces
-    logical :: rotational ! if rotational periodic BC applied
-    logical :: found      ! particle found in universe?
-    class(Surface), pointer :: surf
-    class(Surface), pointer :: surf2 ! periodic partner surface
-
-    i_surface = abs(p % surface)
-    surf => surfaces(i_surface)
-    if (verbosity >= 10 .or. trace) then
-      call write_message("    Crossing surface " // trim(to_str(surf % id())))
-    end if
-
-    if (surf % bc() == BC_VACUUM .and. (run_mode /= MODE_PLOTTING)) then
-      ! =======================================================================
-      ! PARTICLE LEAKS OUT OF PROBLEM
-
-      ! Kill particle
-      p % alive = .false.
-
-      ! Score any surface current tallies -- note that the particle is moved
-      ! forward slightly so that if the mesh boundary is on the surface, it is
-      ! still processed
-
-      if (active_current_tallies % size() > 0) then
-        ! TODO: Find a better solution to score surface currents than
-        ! physically moving the particle forward slightly
-
-        p % coord(1) % xyz = p % coord(1) % xyz + TINY_BIT * p % coord(1) % uvw
-        call score_surface_current(p)
-      end if
-
-      ! Score to global leakage tally
-      global_tally_leakage = global_tally_leakage + p % wgt
-
-      ! Display message
-      if (verbosity >= 10 .or. trace) then
-        call write_message("    Leaked out of surface " &
-             &// trim(to_str(surf % id())))
-      end if
-      return
-
-    elseif (surf % bc() == BC_REFLECT .and. (run_mode /= MODE_PLOTTING)) then
-      ! =======================================================================
-      ! PARTICLE REFLECTS FROM SURFACE
-
-      ! Do not handle reflective boundary conditions on lower universes
-      if (p % n_coord /= 1) then
-        call p % mark_as_lost("Cannot reflect particle " &
-             // trim(to_str(p % id)) // " off surface in a lower universe.")
-        return
-      end if
-
-      ! Score surface currents since reflection causes the direction of the
-      ! particle to change -- artificially move the particle slightly back in
-      ! case the surface crossing is coincident with a mesh boundary
-
-      if (active_current_tallies % size() > 0) then
-        xyz = p % coord(1) % xyz
-        p % coord(1) % xyz = p % coord(1) % xyz - TINY_BIT * p % coord(1) % uvw
-        call score_surface_current(p)
-        p % coord(1) % xyz = xyz
-      end if
-
-      ! Reflect particle off surface
-      call surf % reflect(p%coord(1)%xyz, p%coord(1)%uvw)
-
-      ! Make sure new particle direction is normalized
-      u = p%coord(1)%uvw(1)
-      v = p%coord(1)%uvw(2)
-      w = p%coord(1)%uvw(3)
-      norm = sqrt(u*u + v*v + w*w)
-      p%coord(1)%uvw(:) = [u, v, w] / norm
-
-      ! Reassign particle's cell and surface
-      p % coord(1) % cell = p % last_cell(p % last_n_coord)
-      p % surface = -p % surface
-
-      ! If a reflective surface is coincident with a lattice or universe
-      ! boundary, it is necessary to redetermine the particle's coordinates in
-      ! the lower universes.
-
-      p % n_coord = 1
-      call find_cell(p, found)
-      if (.not. found) then
-        call p % mark_as_lost("Couldn't find particle after reflecting&
-             & from surface " // trim(to_str(surf % id())) // ".")
-        return
-      end if
-
-      ! Set previous coordinate going slightly past surface crossing
-      p % last_xyz_current = p % coord(1) % xyz + TINY_BIT * p % coord(1) % uvw
-
-      ! Diagnostic message
-      if (verbosity >= 10 .or. trace) then
-        call write_message("    Reflected from surface " &
-             &// trim(to_str(surf%id())))
-      end if
-      return
-    elseif (surf % bc() == BC_PERIODIC .and. run_mode /= MODE_PLOTTING) then
-      ! =======================================================================
-      ! PERIODIC BOUNDARY
-
-      ! Do not handle periodic boundary conditions on lower universes
-      if (p % n_coord /= 1) then
-        call p % mark_as_lost("Cannot transfer particle " &
-             // trim(to_str(p % id)) // " across surface in a lower universe.&
-             & Boundary conditions must be applied to universe 0.")
-        return
-      end if
-
-      ! Score surface currents since reflection causes the direction of the
-      ! particle to change -- artificially move the particle slightly back in
-      ! case the surface crossing is coincident with a mesh boundary
-      if (active_current_tallies % size() > 0) then
-        xyz = p % coord(1) % xyz
-        p % coord(1) % xyz = p % coord(1) % xyz - TINY_BIT * p % coord(1) % uvw
-        call score_surface_current(p)
-        p % coord(1) % xyz = xyz
-      end if
-
-      ! Get a pointer to the partner periodic surface.  Offset the index to
-      ! correct for C vs. Fortran indexing.
-      surf2 => surfaces(surf % i_periodic() + 1)
-
-      ! Adjust the particle's location and direction.
-      rotational = surf2 % periodic_translate(surf, p % coord(1) % xyz, &
-                                              p % coord(1) % uvw)
-
-      ! Reassign particle's surface
-      if (rotational) then
-        p % surface = surf % i_periodic() + 1
-      else
-        p % surface = sign(surf % i_periodic() + 1, p % surface)
-      end if
-
-      ! Figure out what cell particle is in now
-      p % n_coord = 1
-      call find_cell(p, found)
-      if (.not. found) then
-        call p % mark_as_lost("Couldn't find particle after hitting &
-             &periodic boundary on surface " // trim(to_str(surf % id())) &
-             // ".")
-        return
-      end if
-
-      ! Set previous coordinate going slightly past surface crossing
-      p % last_xyz_current = p % coord(1) % xyz + TINY_BIT * p % coord(1) % uvw
-
-      ! Diagnostic message
-      if (verbosity >= 10 .or. trace) then
-        call write_message("    Hit periodic boundary on surface " &
-             // trim(to_str(surf%id())))
-      end if
-      return
-    end if
-
-    ! ==========================================================================
-    ! SEARCH NEIGHBOR LISTS FOR NEXT CELL
-
-    if (p % surface > 0 .and. allocated(surf%neighbor_pos)) then
-      ! If coming from negative side of surface, search all the neighboring
-      ! cells on the positive side
-
-      call find_cell(p, found, surf%neighbor_pos)
-      if (found) return
-
-    elseif (p % surface < 0  .and. allocated(surf%neighbor_neg)) then
-      ! If coming from positive side of surface, search all the neighboring
-      ! cells on the negative side
-
-      call find_cell(p, found, surf%neighbor_neg)
-      if (found) return
-
-    end if
-
-    ! ==========================================================================
-    ! COULDN'T FIND PARTICLE IN NEIGHBORING CELLS, SEARCH ALL CELLS
-
-    ! Remove lower coordinate levels and assignment of surface
-    p % surface = NONE
-    p % n_coord = 1
-    call find_cell(p, found)
-
-    if (run_mode /= MODE_PLOTTING .and. (.not. found)) then
-      ! If a cell is still not found, there are two possible causes: 1) there is
-      ! a void in the model, and 2) the particle hit a surface at a tangent. If
-      ! the particle is really traveling tangent to a surface, if we move it
-      ! forward a tiny bit it should fix the problem.
-
-      p % n_coord = 1
-      p % coord(1) % xyz = p % coord(1) % xyz + TINY_BIT * p % coord(1) % uvw
-      call find_cell(p, found)
-
-      ! Couldn't find next cell anywhere! This probably means there is an actual
-      ! undefined region in the geometry.
-
-      if (.not. found) then
-        call p % mark_as_lost("After particle " // trim(to_str(p % id)) &
-             // " crossed surface " // trim(to_str(surf % id())) &
-             // " it could not be located in any cell and it did not leak.")
-        return
-      end if
-    end if
-
-  end subroutine cross_surface
->>>>>>> 1b095929
 
 end module tracking