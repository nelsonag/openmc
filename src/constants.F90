module constants

  use, intrinsic :: ISO_C_BINDING

  implicit none

  ! ============================================================================
  ! VERSIONING NUMBERS

  ! OpenMC major, minor, and release numbers
  integer, parameter :: VERSION_MAJOR   = 0
  integer, parameter :: VERSION_MINOR   = 9
  integer, parameter :: VERSION_RELEASE = 0
  integer, parameter :: &
       VERSION(3) = [VERSION_MAJOR, VERSION_MINOR, VERSION_RELEASE]

  ! HDF5 data format
  integer, parameter :: HDF5_VERSION(2) = [1, 0]

  ! Version numbers for binary files
  integer, parameter :: VERSION_STATEPOINT(2)       = [17, 0]
  integer, parameter :: VERSION_PARTICLE_RESTART(2) = [2, 0]
  integer, parameter :: VERSION_TRACK(2)            = [2, 0]
  integer, parameter :: VERSION_SUMMARY(2)          = [5, 0]
  integer, parameter :: VERSION_VOLUME(2)           = [1, 0]
  integer, parameter :: VERSION_VOXEL(2)            = [1, 0]
  integer, parameter :: VERSION_MGXS_LIBRARY(2)     = [1, 0]
  integer, parameter :: VERSION_NDPP_LIBRARY(2)     = [1, 0]
  character(10), parameter :: VERSION_MULTIPOLE     = "v0.2"

  ! ============================================================================
  ! ADJUSTABLE PARAMETERS

  ! NOTE: This is the only section of the constants module that should ever be
  ! adjusted. Modifying constants in other sections may cause the code to fail.

  ! Monoatomic ideal-gas scattering treatment threshold
  real(8), parameter :: FREE_GAS_THRESHOLD = 400.0_8

  ! Significance level for confidence intervals
  real(8), parameter :: CONFIDENCE_LEVEL = 0.95_8

  ! Used for surface current tallies
  real(8), parameter :: TINY_BIT = 1e-8_8

  ! User for precision in geometry
  real(8), parameter :: FP_PRECISION = 1e-14_8
  real(8), parameter :: FP_REL_PRECISION = 1e-5_8
  real(8), parameter :: FP_COINCIDENT = 1e-12_8

  ! Maximum number of collisions/crossings
  integer, parameter :: MAX_EVENTS = 1000000
  integer, parameter :: MAX_SAMPLE = 100000

  ! Maximum number of secondary particles created
  integer, parameter :: MAX_SECONDARY = 1000

  ! Maximum number of words in a single line, length of line, and length of
  ! single word
  integer, parameter :: MAX_WORDS       = 500
  integer, parameter :: MAX_LINE_LEN    = 250
  integer, parameter :: MAX_WORD_LEN    = 150
  integer, parameter :: MAX_FILE_LEN    = 255

  ! Maximum number of external source spatial resamples to encounter before an
  ! error is thrown.
  integer, parameter :: EXTSRC_REJECT_THRESHOLD = 10000
  real(8), parameter :: EXTSRC_REJECT_FRACTION = 0.05

  ! ============================================================================
  ! PHYSICAL CONSTANTS

  ! Values here are from the Committee on Data for Science and Technology
  ! (CODATA) 2014 recommendation (doi:10.1103/RevModPhys.88.035009).

  real(8), parameter ::                      &
       PI               = 3.1415926535898_8, & ! pi
       SQRT_PI          = 1.7724538509055_8, & ! square root of pi
       MASS_NEUTRON     = 1.00866491588_8,   & ! mass of a neutron in amu
       MASS_NEUTRON_EV  = 939.5654133e6_8,   & ! mass of a neutron in eV/c^2
       MASS_PROTON      = 1.007276466879_8,  & ! mass of a proton in amu
       AMU              = 1.660539040e-27_8, & ! 1 amu in kg
       C_LIGHT          = 2.99792458e8_8,    & ! speed of light in m/s
       N_AVOGADRO       = 0.6022140857_8,    & ! Avogadro's number in 10^24/mol
       K_BOLTZMANN      = 8.6173303e-5_8,    & ! Boltzmann constant in eV/K
       INFINITY         = huge(0.0_8),       & ! positive infinity
       ZERO             = 0.0_8,             &
       HALF             = 0.5_8,             &
       ONE              = 1.0_8,             &
       TWO              = 2.0_8,             &
       THREE            = 3.0_8,             &
       FOUR             = 4.0_8
  complex(8), parameter :: ONEI = (ZERO, ONE)

  ! ============================================================================
  ! GEOMETRY-RELATED CONSTANTS

  ! Boundary conditions
  integer, parameter ::  &
       BC_TRANSMIT = 0,  & ! Transmission boundary condition (default)
       BC_VACUUM   = 1,  & ! Vacuum boundary condition
       BC_REFLECT  = 2,  & ! Reflecting boundary condition
       BC_PERIODIC = 3     ! Periodic boundary condition

  ! Logical operators for cell definitions
  integer, parameter ::              &
       OP_LEFT_PAREN   = huge(0),     & ! Left parentheses
       OP_RIGHT_PAREN  = huge(0) - 1, & ! Right parentheses
       OP_COMPLEMENT   = huge(0) - 2, & ! Complement operator (~)
       OP_INTERSECTION = huge(0) - 3, & ! Intersection operator
       OP_UNION        = huge(0) - 4    ! Union operator (^)

  ! Cell fill types
  integer, parameter ::  &
       FILL_MATERIAL = 1, & ! Cell with a specified material
       FILL_UNIVERSE = 2, & ! Cell filled by a separate universe
       FILL_LATTICE  = 3    ! Cell filled with a lattice

  ! Void material
  integer, parameter :: MATERIAL_VOID = -1

  ! Lattice types
  integer, parameter ::  &
       LATTICE_RECT = 1, & ! Rectangular lattice
       LATTICE_HEX  = 2    ! Hexagonal lattice

  ! Lattice boundary crossings
  integer, parameter ::    &
       LATTICE_LEFT   = 1, & ! Flag for crossing left (x) lattice boundary
       LATTICE_RIGHT  = 2, & ! Flag for crossing right (x) lattice boundary
       LATTICE_BACK   = 3, & ! Flag for crossing back (y) lattice boundary
       LATTICE_FRONT  = 4, & ! Flag for crossing front (y) lattice boundary
       LATTICE_BOTTOM = 5, & ! Flag for crossing bottom (z) lattice boundary
       LATTICE_TOP    = 6    ! Flag for crossing top (z) lattice boundary

  ! Surface types
  integer, parameter ::  &
       SURF_PX     =  1, & ! Plane parallel to x-plane
       SURF_PY     =  2, & ! Plane parallel to y-plane
       SURF_PZ     =  3, & ! Plane parallel to z-plane
       SURF_PLANE  =  4, & ! Arbitrary plane
       SURF_CYL_X  =  5, & ! Cylinder along x-axis
       SURF_CYL_Y  =  6, & ! Cylinder along y-axis
       SURF_CYL_Z  =  7, & ! Cylinder along z-axis
       SURF_SPHERE =  8, & ! Sphere
       SURF_CONE_X =  9, & ! Cone parallel to x-axis
       SURF_CONE_Y = 10, & ! Cone parallel to y-axis
       SURF_CONE_Z = 11    ! Cone parallel to z-axis

  ! Flag to say that the outside of a lattice is not defined
  integer, parameter :: NO_OUTER_UNIVERSE = -1

  ! Maximum number of lost particles
  integer, parameter :: MAX_LOST_PARTICLES = 10

  ! Maximum number of lost particles, relative to the total number of particles
  real(8), parameter :: REL_MAX_LOST_PARTICLES = 1e-6_8

  ! ============================================================================
  ! CROSS SECTION RELATED CONSTANTS

  ! Interpolation flag
  integer, parameter ::   &
       HISTOGRAM     = 1, & ! y is constant in x
       LINEAR_LINEAR = 2, & ! y is linear in x
       LINEAR_LOG    = 3, & ! y is linear in ln(x)
       LOG_LINEAR    = 4, & ! ln(y) is linear in x
       LOG_LOG       = 5    ! ln(y) is linear in ln(x)

  ! Particle type
  integer, parameter :: &
       NEUTRON  = 1, &
       PHOTON   = 2, &
       ELECTRON = 3

  ! Angular distribution type
  integer, parameter :: &
       ANGLE_ISOTROPIC = 1, & ! Isotropic angular distribution (CE)
       ANGLE_32_EQUI   = 2, & ! 32 equiprobable bins (CE)
       ANGLE_TABULAR   = 3, & ! Tabular angular distribution (CE or MG)
       ANGLE_LEGENDRE  = 4, & ! Legendre angular distribution (MG)
       ANGLE_HISTOGRAM = 5    ! Histogram angular distribution (MG)

  ! Number of mu bins to use when converting Legendres to tabular type
  integer, parameter :: DEFAULT_NMU = 33

  ! Secondary energy mode for S(a,b) inelastic scattering
  integer, parameter :: &
       SAB_SECONDARY_EQUAL  = 0, & ! Equally-likely outgoing energy bins
       SAB_SECONDARY_SKEWED = 1, & ! Skewed outgoing energy bins
       SAB_SECONDARY_CONT   = 2    ! Continuous, linear-linear interpolation

  ! Elastic mode for S(a,b) elastic scattering
  integer, parameter :: &
       SAB_ELASTIC_DISCRETE = 3, & ! Sample from discrete cosines
       SAB_ELASTIC_EXACT    = 4    ! Exact treatment for coherent elastic

  ! Reaction types
  integer, parameter :: &
       TOTAL_XS = 1,  ELASTIC = 2,   N_NONELASTIC = 3, N_LEVEL = 4, MISC  = 5,   &
       N_2ND   = 11,  N_2N    = 16,  N_3N   = 17,  N_FISSION = 18, N_F    = 19,  &
       N_NF    = 20,  N_2NF   = 21,  N_NA   = 22,  N_N3A   = 23,  N_2NA   = 24,  &
       N_3NA   = 25,  N_NP    = 28,  N_N2A  = 29,  N_2N2A  = 30,  N_ND    = 32,  &
       N_NT    = 33,  N_N3HE  = 34,  N_ND2A = 35,  N_NT2A  = 36,  N_4N    = 37,  &
       N_3NF   = 38,  N_2NP   = 41,  N_3NP  = 42,  N_N2P   = 44,  N_NPA   = 45,  &
       N_N1    = 51,  N_N40   = 90,  N_NC   = 91,  N_DISAPPEAR = 101, N_GAMMA = 102, &
       N_P     = 103, N_D     = 104, N_T    = 105, N_3HE   = 106, N_A     = 107, &
       N_2A    = 108, N_3A    = 109, N_2P   = 111, N_PA    = 112, N_T2A   = 113, &
       N_D2A   = 114, N_PD    = 115, N_PT   = 116, N_DA    = 117, N_5N    = 152, &
       N_6N    = 153, N_2NT   = 154, N_TA   = 155, N_4NP   = 156, N_3ND   = 157, &
       N_NDA   = 158, N_2NPA  = 159, N_7N   = 160, N_8N    = 161, N_5NP   = 162, &
       N_6NP   = 163, N_7NP   = 164, N_4NA  = 165, N_5NA   = 166, N_6NA   = 167, &
       N_7NA   = 168, N_4ND   = 169, N_5ND  = 170, N_6ND   = 171, N_3NT   = 172, &
       N_4NT   = 173, N_5NT   = 174, N_6NT  = 175, N_2N3HE = 176, N_3N3HE = 177, &
       N_4N3HE = 178, N_3N2P  = 179, N_3N3A = 180, N_3NPA  = 181, N_DT    = 182, &
       N_NPD   = 183, N_NPT   = 184, N_NDT  = 185, N_NP3HE = 186, N_ND3HE = 187, &
       N_NT3HE = 188, N_NTA   = 189, N_2N2P = 190, N_P3HE  = 191, N_D3HE  = 192, &
       N_3HEA  = 193, N_4N2P  = 194, N_4N2A = 195, N_4NPA  = 196, N_3P    = 197, &
       N_N3P   = 198, N_3N2PA = 199, N_5N2P = 200, N_P0    = 600, N_PC    = 649, &
       N_D0    = 650, N_DC    = 699, N_T0   = 700, N_TC    = 749, N_3HE0  = 750, &
       N_3HEC  = 799, N_A0    = 800, N_AC   = 849, N_2N0   = 875, N_2NC   = 891

  ! Depletion reactions
  integer, parameter :: DEPLETION_RX(6) = [N_2N, N_3N, N_4N, N_GAMMA, N_P, N_A]

  ! ACE table types
  integer, parameter :: &
       ACE_NEUTRON   = 1, & ! continuous-energy neutron
       ACE_THERMAL   = 2, & ! thermal S(a,b) scattering data
       ACE_DOSIMETRY = 3    ! dosimetry cross sections

  ! MGXS Table Types
  integer, parameter :: &
       MGXS_ISOTROPIC   = 1, & ! Isotropically Weighted Data
       MGXS_ANGLE       = 2    ! Data by Angular Bins

  ! Fission neutron emission (nu) type
  integer, parameter ::   &
       NU_NONE       = 0, & ! No nu values (non-fissionable)
       NU_POLYNOMIAL = 1, & ! Nu values given by polynomial
       NU_TABULAR    = 2    ! Nu values given by tabular distribution

  ! Secondary particle emission type
  integer, parameter :: &
       EMISSION_PROMPT = 1,  & ! Prompt emission of secondary particle
       EMISSION_DELAYED = 2, & ! Delayed emission of secondary particle
       EMISSION_TOTAL = 3      ! Yield represents total emission (prompt + delayed)

  ! Cross section filetypes
  integer, parameter :: &
       ASCII  = 1, & ! ASCII cross section file
       BINARY = 2    ! Binary cross section file

  ! Library types
  integer, parameter :: &
       LIBRARY_NEUTRON = 1, &
       LIBRARY_THERMAL = 2, &
       LIBRARY_PHOTON = 3, &
       LIBRARY_MULTIGROUP = 4

  ! Probability table parameters
  integer, parameter :: &
       URR_CUM_PROB = 1, &
       URR_TOTAL    = 2, &
       URR_ELASTIC  = 3, &
       URR_FISSION  = 4, &
       URR_N_GAMMA  = 5, &
       URR_HEATING  = 6

  ! Maximum number of partial fission reactions
  integer, parameter :: PARTIAL_FISSION_MAX = 4

  ! Temperature treatment method
  integer, parameter :: &
       TEMPERATURE_NEAREST = 1, &
       TEMPERATURE_INTERPOLATION = 2

  ! Resonance elastic scattering methods
  integer, parameter :: &
       RES_SCAT_ARES = 1, &
       RES_SCAT_DBRC = 2, &
       RES_SCAT_WCM = 3, &
       RES_SCAT_CXS = 4

  ! ============================================================================
  ! TALLY-RELATED CONSTANTS

  ! Tally result entries
  integer, parameter :: &
       RESULT_VALUE  = 1, &
       RESULT_SUM    = 2, &
       RESULT_SUM_SQ = 3

  ! Tally type
  integer, parameter :: &
       TALLY_VOLUME          = 1, &
       TALLY_MESH_CURRENT    = 2, &
       TALLY_SURFACE         = 3

  ! Tally estimator types
  integer, parameter :: &
       ESTIMATOR_ANALOG      = 1, &
       ESTIMATOR_TRACKLENGTH = 2, &
       ESTIMATOR_COLLISION   = 3

  ! Event types for tallies
  integer, parameter :: &
       EVENT_SURFACE = -2, &
       EVENT_LATTICE = -1, &
       EVENT_SCATTER =  1, &
       EVENT_ABSORB  =  2

<<<<<<< HEAD
  ! Tally score type
  integer, parameter :: N_SCORE_TYPES = 32
=======
  ! Tally score type -- if you change these, make sure you also update the
  ! _SCORES dictionary in openmc/capi/tally.py
  integer, parameter :: N_SCORE_TYPES = 24
>>>>>>> 93746953
  integer, parameter :: &
       SCORE_FLUX               = -1,  & ! flux
       SCORE_TOTAL              = -2,  & ! total reaction rate
       SCORE_SCATTER            = -3,  & ! scattering rate
       SCORE_NU_SCATTER         = -4,  & ! scattering production rate
       SCORE_SCATTER_N          = -5,  & ! arbitrary scattering moment
       SCORE_SCATTER_PN         = -6,  & ! system for scoring 0th through nth moment
       SCORE_NU_SCATTER_N       = -7,  & ! arbitrary nu-scattering moment
       SCORE_NU_SCATTER_PN      = -8,  & ! system for scoring 0th through nth nu-scatter moment
       SCORE_ABSORPTION         = -9,  & ! absorption rate
       SCORE_FISSION            = -10, & ! fission rate
       SCORE_NU_FISSION         = -11, & ! neutron production rate
       SCORE_KAPPA_FISSION      = -12, & ! fission energy production rate
       SCORE_CURRENT            = -13, & ! current
       SCORE_FLUX_YN            = -14, & ! angular moment of flux
       SCORE_TOTAL_YN           = -15, & ! angular moment of total reaction rate
       SCORE_SCATTER_YN         = -16, & ! angular flux-weighted scattering moment (0:N)
       SCORE_NU_SCATTER_YN      = -17, & ! angular flux-weighted nu-scattering moment (0:N)
       SCORE_EVENTS             = -18, & ! number of events
       SCORE_DELAYED_NU_FISSION = -19, & ! delayed neutron production rate
       SCORE_PROMPT_NU_FISSION  = -20, & ! prompt neutron production rate
       SCORE_INVERSE_VELOCITY   = -21, & ! flux-weighted inverse velocity
       SCORE_FISS_Q_PROMPT      = -22, & ! prompt fission Q-value
       SCORE_FISS_Q_RECOV       = -23, & ! recoverable fission Q-value
       SCORE_DECAY_RATE         = -24, & ! delayed neutron precursor decay rate
       SCORE_NDPP_SCATTER       = -25, & ! scattering rate
       SCORE_NDPP_NU_SCATTER    = -26, & ! scattering production rate
       SCORE_NDPP_SCATTER_N     = -27, & ! arbitrary scattering moment
       SCORE_NDPP_SCATTER_PN    = -28, & ! system for scoring 0th through nth moment
       SCORE_NDPP_NU_SCATTER_N  = -29, & ! arbitrary nu-scattering moment
       SCORE_NDPP_NU_SCATTER_PN = -30, & ! system for scoring 0th through nth nu-scatter moment
       SCORE_NDPP_SCATTER_YN    = -31, & ! angular flux-weighted scattering moment (0:N)
       SCORE_NDPP_NU_SCATTER_YN = -32    ! angular flux-weighted nu-scattering moment (0:N)

  ! Maximum scattering order supported
  integer, parameter :: MAX_ANG_ORDER = 10

  ! Names of *-PN & *-YN scores (MOMENT_STRS) and *-N moment scores
  character(*), parameter :: &
       MOMENT_STRS(10)   = (/ "scatter-p        ", &
                              "nu-scatter-p     ", &
                              "ndpp-scatter-p   ", &
                              "ndpp-nu-scatter-p", &
                              "flux-y           ", &
                              "total-y          ", &
                              "scatter-y        ", &
                              "nu-scatter-y     ", &
                              "ndpp-scatter-y   ", &
                              "ndpp-nu-scatter-y"  /), &
       MOMENT_N_STRS(4)  = (/ "scatter-        ",  &
                              "nu-scatter-     ",  &
                              "ndpp-scatter-   ",  &
                              "ndpp-nu-scatter-"/)

  ! Location in MOMENT_STRS where the YN data begins
  integer, parameter :: YN_LOC = 5

  ! Tally map bin finding
  integer, parameter :: NO_BIN_FOUND = -1

  ! Tally filter and map types
  integer, parameter :: N_FILTER_TYPES = 15
  integer, parameter :: &
       FILTER_UNIVERSE       = 1,  &
       FILTER_MATERIAL       = 2,  &
       FILTER_CELL           = 3,  &
       FILTER_CELLBORN       = 4,  &
       FILTER_SURFACE        = 5,  &
       FILTER_MESH           = 6,  &
       FILTER_ENERGYIN       = 7,  &
       FILTER_ENERGYOUT      = 8,  &
       FILTER_DISTRIBCELL    = 9,  &
       FILTER_MU             = 10, &
       FILTER_POLAR          = 11, &
       FILTER_AZIMUTHAL      = 12, &
       FILTER_DELAYEDGROUP   = 13, &
       FILTER_ENERGYFUNCTION = 14, &
       FILTER_CELLFROM       = 15

  ! Mesh types
  integer, parameter :: &
       MESH_REGULAR = 1

  ! Tally surface current directions
  integer, parameter :: &
       OUT_LEFT   = 1,   &   ! x min
       IN_LEFT    = 2,   &   ! x min
       OUT_RIGHT  = 3,   &   ! x max
       IN_RIGHT   = 4,   &   ! x max
       OUT_BACK   = 5,   &   ! y min
       IN_BACK    = 6,   &   ! y min
       OUT_FRONT  = 7,   &   ! y max
       IN_FRONT   = 8,   &   ! y max
       OUT_BOTTOM = 9,   &   ! z min
       IN_BOTTOM  = 10,  &   ! z min
       OUT_TOP    = 11,  &   ! z max
       IN_TOP     = 12       ! z max

  ! Tally trigger types and threshold
  integer, parameter :: &
       VARIANCE           = 1, &
       RELATIVE_ERROR     = 2, &
       STANDARD_DEVIATION = 3

  ! Global tally parameters
  integer, parameter :: N_GLOBAL_TALLIES = 4
  integer, parameter :: &
       K_COLLISION   = 1, &
       K_ABSORPTION  = 2, &
       K_TRACKLENGTH = 3, &
       LEAKAGE       = 4

  ! Differential tally independent variables
  integer, parameter :: &
       DIFF_DENSITY = 1, &
       DIFF_NUCLIDE_DENSITY = 2, &
       DIFF_TEMPERATURE = 3

  ! ============================================================================
  ! RANDOM NUMBER STREAM CONSTANTS

  integer(C_INT), bind(C, name='N_STREAMS') :: N_STREAMS
  integer(C_INT), bind(C, name='STREAM_TRACKING') :: STREAM_TRACKING
  integer(C_INT), bind(C, name='STREAM_TALLIES') :: STREAM_TALLIES
  integer(C_INT), bind(C, name='STREAM_SOURCE') :: STREAM_SOURCE
  integer(C_INT), bind(C, name='STREAM_URR_PTABLE') :: STREAM_URR_PTABLE
  integer(C_INT), bind(C, name='STREAM_VOLUME') :: STREAM_VOLUME
  integer(C_INT64_T), parameter :: DEFAULT_SEED = 1_8

  ! ============================================================================
  ! MISCELLANEOUS CONSTANTS

  ! indicates that an array index hasn't been set
  integer, parameter :: NONE = 0

  ! Codes for read errors -- better hope these numbers are never used in an
  ! input file!
  integer, parameter :: ERROR_INT  = -huge(0)
  real(8), parameter :: ERROR_REAL = -huge(0.0_8) * 0.917826354_8

  ! Running modes
  integer, parameter ::        &
       MODE_FIXEDSOURCE = 1, & ! Fixed source mode
       MODE_EIGENVALUE  = 2, & ! K eigenvalue mode
       MODE_PLOTTING    = 3, & ! Plotting mode
       MODE_PARTICLE    = 4, & ! Particle restart mode
       MODE_VOLUME      = 5    ! Volume calculation mode

  !=============================================================================
  ! CMFD CONSTANTS

  ! for non-accelerated regions on coarse mesh overlay
  integer, parameter :: CMFD_NOACCEL = 99999

  ! constant to represent a zero flux "albedo"
  real(8), parameter :: ZERO_FLUX = 999.0_8

  ! constant for writing out no residual
  real(8), parameter :: CMFD_NORES = 99999.0_8

  !=============================================================================
  ! DELAYED NEUTRON PRECURSOR CONSTANTS

  ! Since cross section libraries come with different numbers of delayed groups
  ! (e.g. ENDF/B-VII.1 has 6 and JEFF 3.1.1 has 8 delayed groups) and we don't
  ! yet know what cross section library is being used when the tallies.xml file
  ! is read in, we want to have an upper bound on the size of the array we
  ! use to store the bins for delayed group tallies.
  integer, parameter :: MAX_DELAYED_GROUPS = 8

end module constants<|MERGE_RESOLUTION|>--- conflicted
+++ resolved
@@ -310,14 +310,9 @@
        EVENT_SCATTER =  1, &
        EVENT_ABSORB  =  2
 
-<<<<<<< HEAD
-  ! Tally score type
-  integer, parameter :: N_SCORE_TYPES = 32
-=======
   ! Tally score type -- if you change these, make sure you also update the
   ! _SCORES dictionary in openmc/capi/tally.py
-  integer, parameter :: N_SCORE_TYPES = 24
->>>>>>> 93746953
+  integer, parameter :: N_SCORE_TYPES = 32
   integer, parameter :: &
        SCORE_FLUX               = -1,  & ! flux
        SCORE_TOTAL              = -2,  & ! total reaction rate
