--- conflicted
+++ resolved
@@ -886,17 +886,10 @@
                    score_names(abs(t % score_bins(k)))
               x(:) = mean_stdev(r(:, score_index, filter_index), nr)
               write(UNIT=unit_tally, FMT='(1X,2A,1X,A,"+/- ",A)') &
-<<<<<<< HEAD
-                   repeat(" ", indent), score_name, &
-                   to_str(t % results(RESULT_SUM,score_index,filter_index)), &
-                   trim(to_str(t % results(RESULT_SUM_SQ,score_index,filter_index)))
+                   repeat(" ", indent), score_name, to_str(x(1)), &
+                   trim(to_str(t_value * x(2)))
             case (SCORE_SCATTER_PN, SCORE_NU_SCATTER_PN, SCORE_NDPP_SCATTER_PN, &
                   SCORE_NDPP_NU_SCATTER_PN)
-=======
-                   repeat(" ", indent), score_name, to_str(x(1)), &
-                   trim(to_str(t_value * x(2)))
-            case (SCORE_SCATTER_PN, SCORE_NU_SCATTER_PN)
->>>>>>> 93746953
               score_index = score_index - 1
               do n_order = 0, t % moment_order(k)
                 score_index = score_index + 1
