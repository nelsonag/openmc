module ace_header

  use constants,   only: MAX_FILE_LEN
  use endf_header, only: Tab1
  use list_header, only: ListElemInt

  implicit none

!===============================================================================
! DISTANGLE contains data for a tabular secondary angle distribution whether it
! be tabular or 32 equiprobable cosine bins
!===============================================================================

  type DistAngle
    integer              :: n_energy    ! # of incoming energies
    real(8), allocatable :: energy(:)   ! incoming energy grid
    integer, allocatable :: type(:)     ! type of distribution
    integer, allocatable :: location(:) ! location of each table
    real(8), allocatable :: data(:)     ! angular distribution data

    ! Type-Bound procedures
    contains
      procedure :: clear => distangle_clear ! Deallocates DistAngle
  end type DistAngle

!===============================================================================
! DISTENERGY contains data for a secondary energy distribution for all
! scattering laws
!===============================================================================

  type DistEnergy
    integer    :: law                 ! secondary distribution law
    type(Tab1) :: p_valid             ! probability of law validity
    real(8), allocatable :: data(:)   ! energy distribution data

    ! For reactions that may have multiple energy distributions such as (n,2n),
    ! this pointer allows multiple laws to be stored
    type(DistEnergy), pointer :: next => null()

    ! Type-Bound procedures
    contains
      procedure :: clear => distenergy_clear ! Deallocates DistEnergy
  end type DistEnergy

!===============================================================================
! REACTION contains the cross-section and secondary energy and angle
! distributions for a single reaction in a continuous-energy ACE-format table
!===============================================================================

  type Reaction
    integer :: MT                      ! ENDF MT value
    real(8) :: Q_value                 ! Reaction Q value
    integer :: multiplicity            ! Number of secondary particles released
    integer :: threshold               ! Energy grid index of threshold
    logical :: scatter_in_cm           ! scattering system in center-of-mass?
    real(8), allocatable :: sigma(:)   ! Cross section values
    logical :: has_angle_dist          ! Angle distribution present?
    logical :: has_energy_dist         ! Energy distribution present?
    type(DistAngle)           :: adist ! Secondary angular distribution
    type(DistEnergy), pointer :: edist => null() ! Secondary energy distribution

    ! Type-Bound procedures
    contains
      procedure :: clear => reaction_clear ! Deallocates Reaction
  end type Reaction

!===============================================================================
! URRDATA contains probability tables for the unresolved resonance range.
!===============================================================================

  type UrrData
    integer :: n_energy        ! # of incident neutron energies
    integer :: n_prob          ! # of probabilities
    integer :: interp          ! inteprolation (2=lin-lin, 5=log-log)
    integer :: inelastic_flag  ! inelastic competition flag
    integer :: absorption_flag ! other absorption flag
    logical :: multiply_smooth ! multiply by smooth cross section?
    real(8), allocatable :: energy(:)   ! incident energies
    real(8), allocatable :: prob(:,:,:) ! actual probabibility tables

    ! Type-Bound procedures
    contains
      procedure :: clear => urrdata_clear ! Deallocates UrrData
  end type UrrData

!===============================================================================
! GRPTRANSFER contains probability tables for the unresolved resonance range.
!===============================================================================

  type GrpTransfer
    real(8), allocatable :: outgoing(:,:) ! Outgoing transfer probabilities
                                          ! Dimension of (moments, gmin:gmax)
  end type GrpTransfer

!===============================================================================
! NUCLIDE contains all the data for an ACE-format continuous-energy cross
! section. The ACE format (A Compact ENDF format) is used in MCNP and several
! other Monte Carlo codes.
!===============================================================================

  type Nuclide
    character(10) :: name    ! name of nuclide, e.g. 92235.03c
    integer       :: zaid    ! Z and A identifier, e.g. 92235
    integer       :: listing ! index in xs_listings
    real(8)       :: awr     ! weight of nucleus in neutron masses
    real(8)       :: kT      ! temperature in MeV (k*T)

    ! Linked list of indices in nuclides array of instances of this same nuclide
    type(ListElemInt), pointer :: nuc_list => null()

    ! Energy grid information
    integer :: n_grid                     ! # of nuclide grid points
    integer, allocatable :: grid_index(:) ! pointers to union grid
    real(8), allocatable :: energy(:)     ! energy values corresponding to xs

    ! Microscopic cross sections
    real(8), allocatable :: total(:)      ! total cross section
    real(8), allocatable :: elastic(:)    ! elastic scattering
    real(8), allocatable :: fission(:)    ! fission
    real(8), allocatable :: nu_fission(:) ! neutron production
    real(8), allocatable :: absorption(:) ! absorption (MT > 100)
    real(8), allocatable :: heating(:)    ! heating

    ! NDPP pre-processed data for use only with
    ! integrated tallies (scatter, nu-scatter, and chi)
    real(8), allocatable :: ndpp_el_Ein(:)           ! Incoming elastic energy grid
    integer, allocatable :: ndpp_el_Ein_srch(:)      ! Incoming elastic energy grid search bounds
    type(GrpTransfer), allocatable :: ndpp_el(:)     ! Elastic Data, Dimension is # of Ein
    real(8), allocatable :: ndpp_inel_Ein(:)         ! Incoming inelastic energy grid
    integer, allocatable :: ndpp_inel_Ein_srch(:)    ! Incoming inelastic energy grid search bounds
    type(GrpTransfer), allocatable :: ndpp_inel(:)   ! Inelastic Data, Dimension is # of Ein
    type(GrpTransfer), allocatable :: ndpp_nuinel(:) ! Inelastic Data, Dimension is # of Ein
    real(8), allocatable :: ndpp_chi_Ein(:)          ! Ein grid for all chi
    real(8), allocatable :: ndpp_chi(:,:)            ! Data grid for ndpp chi data
                                                     ! dimensions of chi: (g, Ein)
    real(8), allocatable :: ndpp_chi_p(:,:)          ! Same for prompt only
    real(8), allocatable :: ndpp_chi_d(:,:,:)        ! Same, but additional dimension
                                                     ! for precursor group

    ! Fission information
    logical :: fissionable         ! nuclide is fissionable?
    logical :: has_partial_fission ! nuclide has partial fission reactions?
    integer :: n_fission           ! # of fission reactions
    integer, allocatable :: index_fission(:) ! indices in reactions

    ! Total fission neutron emission
    integer :: nu_t_type
    real(8), allocatable :: nu_t_data(:)

    ! Prompt fission neutron emission
    integer :: nu_p_type
    real(8), allocatable :: nu_p_data(:)

    ! Delayed fission neutron emission
    integer :: nu_d_type
    integer :: n_precursor ! # of delayed neutron precursors
    real(8), allocatable :: nu_d_data(:)
    real(8), allocatable :: nu_d_precursor_data(:)
    type(DistEnergy), pointer :: nu_d_edist(:) => null()

    ! Unresolved resonance data
    logical                :: urr_present
    integer                :: urr_inelastic
    type(UrrData), pointer :: urr_data => null()

    ! Reactions
    integer :: n_reaction ! # of reactions
    type(Reaction), pointer :: reactions(:) => null()

    ! Type-Bound procedures
    contains
      procedure :: clear => nuclide_clear ! Deallocates Nuclide
  end type Nuclide

!===============================================================================
! DISTENERGYSAB contains the secondary energy/angle distributions for inelastic
! thermal scattering collisions which utilize a continuous secondary energy
! representation.
!===============================================================================

  type DistEnergySab
    integer              :: n_e_out
    real(8), allocatable :: e_out(:)
    real(8), allocatable :: e_out_pdf(:)
    real(8), allocatable :: e_out_cdf(:)
    real(8), allocatable :: mu(:,:)
  end type DistEnergySab

!===============================================================================
! SALPHABETA contains S(a,b) data for thermal neutron scattering, typically off
! of light isotopes such as water, graphite, Be, etc
!===============================================================================

  type SAlphaBeta
    character(10) :: name     ! name of table, e.g. lwtr.10t
    real(8)       :: awr      ! weight of nucleus in neutron masses
    real(8)       :: kT       ! temperature in MeV (k*T)
    integer       :: n_zaid   ! Number of valid zaids
    integer, allocatable :: zaid(:) ! List of valid Z and A identifiers, e.g. 6012

    ! threshold for S(a,b) treatment (usually ~4 eV)
    real(8) :: threshold_inelastic
    real(8) :: threshold_elastic = 0.0

    ! Inelastic scattering data
    integer :: n_inelastic_e_in  ! # of incoming E for inelastic
    integer :: n_inelastic_e_out ! # of outgoing E for inelastic
    integer :: n_inelastic_mu    ! # of outgoing angles for inelastic
    integer :: secondary_mode    ! secondary mode (equal/skewed/continuous)
    real(8), allocatable :: inelastic_e_in(:)
    real(8), allocatable :: inelastic_sigma(:)
    ! The following are used only if secondary_mode is 0 or 1
    real(8), allocatable :: inelastic_e_out(:,:)
    real(8), allocatable :: inelastic_mu(:,:,:)
    ! The following is used only if secondary_mode is 3
    ! The different implementation is necessary because the continuous
    ! representation has a variable number of outgoing energy points for each
    ! incoming energy
    type(DistEnergySab), allocatable :: inelastic_data(:) ! One for each Ein

    ! Elastic scattering data
    integer :: elastic_mode   ! elastic mode (discrete/exact)
    integer :: n_elastic_e_in ! # of incoming E for elastic
    integer :: n_elastic_mu   ! # of outgoing angles for elastic
    real(8), allocatable :: elastic_e_in(:)
    real(8), allocatable :: elastic_P(:)
    real(8), allocatable :: elastic_mu(:,:)

    ! NDPP scattering data for use only with
    ! integrated scattering tallies
    real(8), allocatable :: ndpp_el_Ein(:)       ! Ein grid for scatter
    integer, allocatable :: ndpp_el_Ein_srch(:)  ! Incoming energy grid search bounds
    type(GrpTransfer), allocatable :: ndpp_el(:) ! Dimension is # of Ein
  end type SAlphaBeta

!===============================================================================
! XSLISTING contains data read from a cross_sections.xml file
!===============================================================================

  type XsListing
    character(12) :: name       ! table name, e.g. 92235.70c
    character(12) :: alias      ! table alias, e.g. U-235.70c
    integer       :: type       ! type of table (cont-E neutron, S(A,b), etc)
    integer       :: zaid       ! ZAID identifier = 1000*Z + A
    integer       :: filetype   ! ASCII or BINARY
    integer       :: location   ! location of table within library
    integer       :: recl       ! record length for library
    integer       :: entries    ! number of entries per record
    real(8)       :: awr        ! atomic weight ratio (# of neutron masses)
    real(8)       :: kT         ! Boltzmann constant * temperature (MeV)
    logical       :: metastable ! is this nuclide metastable?
    character(MAX_FILE_LEN) :: path ! path to library containing table
  end type XsListing

!===============================================================================
! NUCLIDEMICROXS contains cached microscopic cross sections for a
! particular nuclide at the current energy
!===============================================================================

  type NuclideMicroXS
    integer :: index_grid      ! index on nuclide energy grid
    integer :: index_temp      ! temperature index for nuclide
    real(8) :: last_E = 0.0    ! last evaluated energy
    real(8) :: interp_factor   ! interpolation factor on nuc. energy grid
    real(8) :: total           ! microscropic total xs
    real(8) :: elastic         ! microscopic elastic scattering xs
    real(8) :: absorption      ! microscopic absorption xs
    real(8) :: fission         ! microscopic fission xs
    real(8) :: nu_fission      ! microscopic production xs
    real(8) :: kappa_fission   ! microscopic energy-released from fission

    ! Information for S(a,b) use
    integer :: index_sab          ! index in sab_tables (zero means no table)
    integer :: last_index_sab = 0 ! index in sab_tables last used by this nuclide
    real(8) :: elastic_sab        ! microscopic elastic scattering on S(a,b) table

    ! Information for URR probability table use
    logical :: use_ptable  ! in URR range with probability tables?
<<<<<<< HEAD

=======
    real(8) :: last_prn
>>>>>>> dc47763f
  end type NuclideMicroXS

!===============================================================================
! MATERIALMACROXS contains cached macroscopic cross sections for the material a
! particle is traveling through
!===============================================================================

  type MaterialMacroXS
    real(8) :: total         ! macroscopic total xs
    real(8) :: elastic       ! macroscopic elastic scattering xs
    real(8) :: absorption    ! macroscopic absorption xs
    real(8) :: fission       ! macroscopic fission xs
    real(8) :: nu_fission    ! macroscopic production xs
    real(8) :: kappa_fission ! macroscopic energy-released from fission

  end type MaterialMacroXS

  contains

!===============================================================================
! DISTANGLE_CLEAR resets and deallocates data in Reaction.
!===============================================================================

    subroutine distangle_clear(this)

      class(DistAngle), intent(inout) :: this ! The DistAngle object to clear

      if (allocated(this % energy)) &
           deallocate(this % energy, this % type, this % location, this % data)

    end subroutine distangle_clear

!===============================================================================
! DISTENERGY_CLEAR resets and deallocates data in DistEnergy.
!===============================================================================

    recursive subroutine distenergy_clear(this)

      class(DistEnergy), intent(inout) :: this ! The DistEnergy object to clear

      ! Clear p_valid
      call this % p_valid % clear()

      if (allocated(this % data)) &
           deallocate(this % data)

      if (associated(this % next)) then
        ! recursively clear this item
        call this % next % clear()
        deallocate(this % next)
      end if

    end subroutine distenergy_clear

!===============================================================================
! REACTION_CLEAR resets and deallocates data in Reaction.
!===============================================================================

    subroutine reaction_clear(this)

      class(Reaction), intent(inout) :: this ! The Reaction object to clear

      if (allocated(this % sigma)) &
           deallocate(this % sigma)

      if (associated(this % edist)) then
        call this % edist % clear()
        deallocate(this % edist)
      end if

      call this % adist % clear()

    end subroutine reaction_clear

!===============================================================================
! URRDATA_CLEAR resets and deallocates data in Reaction.
!===============================================================================

    subroutine urrdata_clear(this)

      class(UrrData), intent(inout) :: this ! The UrrData object to clear

      if (allocated(this % energy)) &
           deallocate(this % energy, this % prob)

    end subroutine urrdata_clear

!===============================================================================
! NUCLIDE_CLEAR resets and deallocates data in Nuclide.
!===============================================================================

    subroutine nuclide_clear(this)

      class(Nuclide), intent(inout) :: this ! The Nuclide object to clear

      integer :: i ! Loop counter

      if (allocated(this % grid_index)) deallocate(this % grid_index)

      if (allocated(this % energy)) &
           deallocate(this % energy, this % total, this % elastic, &
           this % fission, this % nu_fission, this % absorption)
      if (allocated(this % heating)) deallocate(this % heating)

      if (allocated(this % index_fission)) deallocate(this % index_fission)

      if (allocated(this % nu_t_data)) deallocate(this % nu_t_data)
      if (allocated(this % nu_p_data)) deallocate(this % nu_p_data)
      if (allocated(this % nu_d_data)) deallocate(this % nu_d_data)

      if (allocated(this % nu_d_precursor_data)) &
           deallocate(this % nu_d_precursor_data)

      if (associated(this % nu_d_edist)) then
        do i = 1, size(this % nu_d_edist)
          call this % nu_d_edist(i) % clear()
        end do
        deallocate(this % nu_d_edist)
      end if

      if (associated(this % urr_data)) then
        call this % urr_data % clear()
        deallocate(this % urr_data)
      end if

      if (allocated(this % ndpp_el_Ein)) then
        deallocate(this % ndpp_el_Ein)
      end if

      if (allocated(this % ndpp_el_Ein_srch)) then
        deallocate(this % ndpp_el_Ein_srch)
      end if

      if (allocated(this % ndpp_el)) then
        deallocate(this % ndpp_el)
      end if

      if (allocated(this % ndpp_inel_Ein)) then
        deallocate(this % ndpp_inel_Ein)
      end if

      if (allocated(this % ndpp_inel_Ein_srch)) then
        deallocate(this % ndpp_inel_Ein_srch)
      end if

      if (allocated(this % ndpp_inel)) then
        deallocate(this % ndpp_inel)
      end if

      if (allocated(this % ndpp_nuinel)) then
        deallocate(this % ndpp_nuinel)
      end if

      if (associated(this % reactions)) then
        do i = 1, size(this % reactions)
          call this % reactions(i) % clear()
        end do
        deallocate(this % reactions)
      end if

    end subroutine nuclide_clear

end module ace_header<|MERGE_RESOLUTION|>--- conflicted
+++ resolved
@@ -276,11 +276,7 @@
 
     ! Information for URR probability table use
     logical :: use_ptable  ! in URR range with probability tables?
-<<<<<<< HEAD
-
-=======
     real(8) :: last_prn
->>>>>>> dc47763f
   end type NuclideMicroXS
 
 !===============================================================================
@@ -295,7 +291,6 @@
     real(8) :: fission       ! macroscopic fission xs
     real(8) :: nu_fission    ! macroscopic production xs
     real(8) :: kappa_fission ! macroscopic energy-released from fission
-
   end type MaterialMacroXS
 
   contains
