module source_header

  use, intrinsic :: ISO_C_BINDING

  use bank_header, only: Bank
  use constants
  use distribution_univariate
  use distribution_multivariate
  use error
  use geometry, only: find_cell
  use material_header, only: materials
  use nuclide_header, only: energy_max_neutron
  use particle_header, only: Particle
  use string, only: to_lower
  use xml_interface

  implicit none
  private
  public :: free_memory_source

  integer :: n_accept = 0  ! Number of samples accepted
  integer :: n_reject = 0  ! Number of samples rejected

!===============================================================================
! SOURCEDISTRIBUTION describes an external source of particles for a
! fixed-source problem or for the starting source in a k eigenvalue problem
!===============================================================================

<<<<<<< HEAD
  type SourceDistribution
    integer :: particle ! particle type
    real(8) :: strength ! source strength
=======
  type, public :: SourceDistribution
    real(8) :: strength = ONE ! source strength
>>>>>>> 75c7d410
    class(SpatialDistribution),    allocatable :: space  ! spatial distribution
    class(UnitSphereDistribution), allocatable :: angle  ! angle distribution
    class(Distribution),           allocatable :: energy ! energy distribution
  contains
    procedure :: from_xml
    procedure :: sample
  end type SourceDistribution

  ! Number of external source distributions
  integer(C_INT32_T), public, bind(C) :: n_sources = 0

  ! External source distributions
  type(SourceDistribution), public, allocatable :: external_source(:)

contains

  subroutine from_xml(this, node, path_source)
    class(SourceDistribution), intent(inout) :: this
    type(XMLNode), intent(in) :: node
    character(MAX_FILE_LEN), intent(out) :: path_source

    integer :: n
    logical :: file_exists
    character(MAX_WORD_LEN) :: type
    type(XMLNode) :: node_space
    type(XMLNode) :: node_angle
    type(XMLNode) :: node_dist

    ! Check for source strength
    if (check_for_node(node, "strength")) then
      call get_node_value(node, "strength", this % strength)
    end if

    ! Check for external source file
    if (check_for_node(node, "file")) then
      ! Copy path of source file
      call get_node_value(node, "file", path_source)

      ! Check if source file exists
      inquire(FILE=path_source, EXIST=file_exists)
      if (.not. file_exists) then
        call fatal_error("Source file '" // trim(path_source) &
             // "' does not exist!")
      end if

    else

      ! Spatial distribution for external source
      if (check_for_node(node, "space")) then

        ! Get pointer to spatial distribution
        node_space = node % child("space")

        ! Check for type of spatial distribution
        type = ''
        if (check_for_node(node_space, "type")) &
             call get_node_value(node_space, "type", type)
        select case (to_lower(type))
        case ('cartesian')
          allocate(CartesianIndependent :: this % space)

        case ('box')
          allocate(SpatialBox :: this % space)

        case ('fission')
          allocate(SpatialBox :: this % space)
          select type(space => this % space)
          type is (SpatialBox)
            space % only_fissionable = .true.
          end select

        case ('point')
          allocate(SpatialPoint :: this % space)

        case default
          call fatal_error("Invalid spatial distribution for external source: "&
               // trim(type))
        end select

        ! Read spatial distribution from XML
        call this % space % from_xml(node_space)

      else
        ! If no spatial distribution specified, make it a point source
        allocate(SpatialPoint :: this % space)
        select type (space => this % space)
        type is (SpatialPoint)
          space % xyz(:) = [ZERO, ZERO, ZERO]
        end select
      end if

      ! Determine external source angular distribution
      if (check_for_node(node, "angle")) then

        ! Get pointer to angular distribution
        node_angle = node % child("angle")

        ! Check for type of angular distribution
        type = ''
        if (check_for_node(node_angle, "type")) &
             call get_node_value(node_angle, "type", type)
        select case (to_lower(type))
        case ('isotropic')
          allocate(Isotropic :: this % angle)

        case ('monodirectional')
          allocate(Monodirectional :: this % angle)

        case ('mu-phi')
          allocate(PolarAzimuthal :: this % angle)

        case default
          call fatal_error("Invalid angular distribution for external source: "&
               // trim(type))
        end select

        ! Read reference directional unit vector
        if (check_for_node(node_angle, "reference_uvw")) then
          n = node_word_count(node_angle, "reference_uvw")
          if (n /= 3) then
            call fatal_error('Angular distribution reference direction must have &
                 &three parameters specified.')
          end if
          call get_node_array(node_angle, "reference_uvw", &
               this % angle % reference_uvw)
        else
          ! By default, set reference unit vector to be positive z-direction
          this % angle % reference_uvw(:) = [ZERO, ZERO, ONE]
        end if

        ! Read parameters for angle distribution
        select type (angle => this % angle)
        type is (Monodirectional)
          call get_node_array(node_angle, "reference_uvw", &
               this % angle % reference_uvw)

        type is (PolarAzimuthal)
          if (check_for_node(node_angle, "mu")) then
            node_dist = node_angle % child("mu")
            call distribution_from_xml(angle % mu, node_dist)
          else
            allocate(Uniform :: angle%mu)
            select type (mu => angle%mu)
            type is (Uniform)
              mu % a = -ONE
              mu % b = ONE
            end select
          end if

          if (check_for_node(node_angle, "phi")) then
            node_dist = node_angle % child("phi")
            call distribution_from_xml(angle % phi, node_dist)
          else
            allocate(Uniform :: angle%phi)
            select type (phi => angle%phi)
            type is (Uniform)
              phi % a = ZERO
              phi % b = TWO*PI
            end select
          end if
        end select

      else
        ! Set default angular distribution isotropic
        allocate(Isotropic :: this % angle)
        this % angle % reference_uvw(:) = [ZERO, ZERO, ONE]
      end if

      ! Determine external source energy distribution
      if (check_for_node(node, "energy")) then
        node_dist = node % child("energy")
        call distribution_from_xml(this % energy, node_dist)
      else
        ! Default to a Watt spectrum with parameters 0.988 MeV and 2.249 MeV^-1
        allocate(Watt :: this % energy)
        select type(energy => this % energy)
        type is (Watt)
          energy % a = 0.988e6_8
          energy % b = 2.249e-6_8
        end select
      end if
    end if

  end subroutine from_xml

  function sample(this) result(site)
    class(SourceDistribution), intent(in) :: this
    type(Bank) :: site

    logical :: found      ! Does the source particle exist within geometry?
    type(Particle) :: p   ! Temporary particle for using find_cell

    ! Set weight to one by default
    site % wgt = ONE

    ! Repeat sampling source location until a good site has been found
    found = .false.
    do while (.not. found)
      ! Set particle defaults
      call p % initialize()

      ! Sample spatial distribution
      site % xyz(:) = this % space % sample()

      ! Fill p with needed data
      p % coord(1) % xyz(:) = site % xyz
      p % coord(1) % uvw(:) = [ ONE, ZERO, ZERO ]

      ! Now search to see if location exists in geometry
      call find_cell(p, found)

      ! Check if spatial site is in fissionable material
      if (found) then
        select type (space => this % space)
        type is (SpatialBox)
          if (space % only_fissionable) then
            if (p % material == MATERIAL_VOID) then
              found = .false.
            elseif (.not. materials(p % material) % fissionable) then
              found = .false.
            end if
          end if
        end select
      end if

      ! Check for rejection
      if (.not. found) then
        n_reject = n_reject + 1
        if (n_reject >= EXTSRC_REJECT_THRESHOLD .and. &
             real(n_accept, 8)/n_reject <= EXTSRC_REJECT_FRACTION) then
          call fatal_error("More than 95% of external source sites sampled &
               &were rejected. Please check your external source definition.")
        end if
      end if
    end do

    ! Increment number of accepted samples
    n_accept = n_accept + 1

    call p % clear()

    ! Sample angle
    site % uvw(:) = this % angle % sample()

    ! Check for monoenergetic source above maximum neutron energy
    select type (energy => this % energy)
    type is (Discrete)
      if (any(energy % x >= energy_max_neutron)) then
        call fatal_error("Source energy above range of energies of at least &
             &one cross section table")
      end if
    end select

    do
      ! Sample energy spectrum
      site % E = this % energy % sample()

      ! resample if energy is greater than maximum neutron energy
      if (site % E < energy_max_neutron) exit
    end do

    ! Set delayed group
    site % delayed_group = 0

  end function sample

!===============================================================================
! FREE_MEMORY_SOURCE deallocates global arrays defined in this module
!===============================================================================

  subroutine free_memory_source()
    n_sources = 0
    if (allocated(external_source)) deallocate(external_source)
  end subroutine free_memory_source

!===============================================================================
!                               C API FUNCTIONS
!===============================================================================

  function openmc_extend_sources(n, index_start, index_end) result(err) bind(C)
    ! Extend the external_source array by n elements
    integer(C_INT32_T), value, intent(in) :: n
    integer(C_INT32_T), optional, intent(out) :: index_start
    integer(C_INT32_T), optional, intent(out) :: index_end
    integer(C_INT) :: err

    type(SourceDistribution), allocatable :: temp(:) ! temporary array

    if (n_sources == 0) then
      ! Allocate external_source array
      allocate(external_source(n))
    else
      ! Allocate external_source array with increased size
      allocate(temp(n_sources + n))

      ! Copy original source array to temporary array
      temp(1:n_sources) = external_source

      ! Move allocation from temporary array
      call move_alloc(FROM=temp, TO=external_source)
    end if

    ! Return indices in external_source array
    if (present(index_start)) index_start = n_sources + 1
    if (present(index_end)) index_end = n_sources + n
    n_sources = n_sources + n

    err = 0
  end function openmc_extend_sources


  function openmc_source_set_strength(index, strength) result(err) bind(C)
    integer(C_INT32_T), value, intent(in) :: index
    real(C_DOUBLE),     value, intent(in) :: strength
    integer(C_INT) :: err

    if (index >= 1 .and. index <= n_sources) then
      if (strength > ZERO) then
        external_source(index) % strength = strength
        err = 0
      else
        err = E_INVALID_ARGUMENT
        call set_errmsg("Source strength must be positive.")
      end if
    else
      err = E_OUT_OF_BOUNDS
      call set_errmsg("Index in external source array is out of bounds.")
    end if
  end function openmc_source_set_strength

end module source_header<|MERGE_RESOLUTION|>--- conflicted
+++ resolved
@@ -11,6 +11,7 @@
   use material_header, only: materials
   use nuclide_header, only: energy_max_neutron
   use particle_header, only: Particle
+  use settings, only: photon_transport
   use string, only: to_lower
   use xml_interface
 
@@ -26,14 +27,9 @@
 ! fixed-source problem or for the starting source in a k eigenvalue problem
 !===============================================================================
 
-<<<<<<< HEAD
-  type SourceDistribution
+  type, public :: SourceDistribution
     integer :: particle ! particle type
-    real(8) :: strength ! source strength
-=======
-  type, public :: SourceDistribution
     real(8) :: strength = ONE ! source strength
->>>>>>> 75c7d410
     class(SpatialDistribution),    allocatable :: space  ! spatial distribution
     class(UnitSphereDistribution), allocatable :: angle  ! angle distribution
     class(Distribution),           allocatable :: energy ! energy distribution
@@ -57,10 +53,26 @@
 
     integer :: n
     logical :: file_exists
-    character(MAX_WORD_LEN) :: type
+    character(MAX_WORD_LEN) :: type, temp_str
     type(XMLNode) :: node_space
     type(XMLNode) :: node_angle
     type(XMLNode) :: node_dist
+
+    ! Check for particle type
+    if (check_for_node(node, "particle")) then
+      call get_node_value(node, "particle", temp_str)
+      select case (to_lower(temp_str))
+      case ('neutron')
+        this % particle = NEUTRON
+      case ('photon')
+        this % particle = PHOTON
+        photon_transport = .true.
+      case default
+        call fatal_error('Unknown source particle type: ' // trim(temp_str))
+      end select
+    else
+      this % particle = NEUTRON
+    end if
 
     ! Check for source strength
     if (check_for_node(node, "strength")) then
@@ -235,6 +247,9 @@
       ! Set particle defaults
       call p % initialize()
 
+      ! Set particle type
+      site % particle = this % particle
+
       ! Sample spatial distribution
       site % xyz(:) = this % space % sample()
 
