--- conflicted
+++ resolved
@@ -65,8 +65,8 @@
   type(XsListing),  allocatable, target :: xs_listings(:) ! cross_sections.xml listings 
 
   ! Cross section caches
-  type(NuclideMicroXS), allocatable, target :: micro_xs(:)  ! Cache for each nuclide
-  type(MaterialMacroXS), target             :: material_xs  ! Cache for current material
+  type(NuclideMicroXS), allocatable :: micro_xs(:)  ! Cache for each nuclide
+  type(MaterialMacroXS)             :: material_xs  ! Cache for current material
 
   integer :: n_nuclides_total ! Number of nuclide cross section tables
   integer :: n_sab_tables     ! Number of S(a,b) thermal scattering tables
@@ -76,7 +76,7 @@
   type(DictCharInt) :: nuclide_dict
   type(DictCharInt) :: sab_dict
   type(DictCharInt) :: xs_listing_dict
-  
+
   ! Unionized energy grid
   integer :: grid_method ! how to treat the energy grid
   integer :: n_grid      ! number of points on unionized grid
@@ -144,17 +144,17 @@
   ! NDPP PREPROCESSED TALLY VARIABLES
   
   ! Flag to indicate need to store pre-integrated scattering library
-  logical        :: integrated_scatt = .false.
+  logical        :: ndpp_scatt = .false.
   
   ! Total number of energy groups and data order in the pre-integrated scattering library
-  integer        :: integrated_scatt_groups
-  integer        :: integrated_scatt_order
+  integer        :: ndpp_groups
+  integer        :: ndpp_scatt_order
 
   ! Energy group structure of NDPP library
-  real(8), allocatable :: integrated_energy_bins(:)
+  real(8), allocatable :: ndpp_energy_bins(:)
   
   ! File which stores ndpp library data.
-  character(MAX_FILE_LEN) :: integrated_scatt_lib
+  character(MAX_FILE_LEN) :: ndpp_lib
   
   ! ndpp_lib.xml preprocessed data listings and associated data.
   type(XsListing),  allocatable, target :: ndpp_listings(:) 
@@ -240,7 +240,7 @@
   type(Timer) :: time_total         ! timer for total run
   type(Timer) :: time_initialize    ! timer for initialization
   type(Timer) :: time_read_xs       ! timer for reading cross sections
-  type(Timer) :: time_read_ndpp     ! timer for reading integrated 
+  type(Timer) :: time_read_ndpp     ! timer for reading ndpp 
                                     ! scattering data produced by ndpp
   type(Timer) :: time_unionize      ! timer for unionizing energy grid
   type(Timer) :: time_bank          ! timer for fission bank synchronization
@@ -494,18 +494,15 @@
     call nuclide_dict % clear()
     call sab_dict % clear()
     call xs_listing_dict % clear()
-<<<<<<< HEAD
     call ndpp_listing_dict % clear()
 
-    ! Deallocate integrated_energy_bins
-    if (allocated(integrated_energy_bins)) then
-      deallocate(integrated_energy_bins)
+    ! Deallocate ndpp_energy_bins
+    if (allocated(ndpp_energy_bins)) then
+      deallocate(ndpp_energy_bins)
     end if
-=======
 
     ! Clear statepoint batch set
     call statepoint_batch % clear()
->>>>>>> 9a0e5057
     
   end subroutine free_memory
 
