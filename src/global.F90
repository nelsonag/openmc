module global

  use ace_header,       only: Nuclide, SAB_Table, xsListing, NuclideMicroXS, &
                              MaterialMacroXS
  use bank_header,      only: Bank
  use cmfd_header
  use constants
  use datatypes,        only: list_delete
  use datatypes_header, only: DictionaryII, DictionaryCI, ListInt
  use geometry_header,  only: Cell, Universe, Lattice, Surface
  use material_header,  only: Material
  use mesh_header,      only: StructuredMesh
  use particle_header,  only: Particle
  use plot_header,      only: Plot
  use source_header,    only: ExtSource
  use tally_header,     only: TallyObject, TallyMap, TallyScore
  use timing,           only: Timer

#ifdef MPI
  use mpi
#endif

#ifdef HDF5
  use hdf5
#endif

  implicit none
  save

  ! ============================================================================
  ! THE PARTICLE

  type(Particle), pointer :: p => null()

  ! ============================================================================
  ! GEOMETRY-RELATED VARIABLES

  ! Main arrays
  type(Cell),     allocatable, target :: cells(:)
  type(Universe), allocatable, target :: universes(:)
  type(Lattice),  allocatable, target :: lattices(:)
  type(Surface),  allocatable, target :: surfaces(:)
  type(Material), allocatable, target :: materials(:)
  type(Plot),     allocatable, target :: plots(:)

  ! Size of main arrays
  integer :: n_cells     ! # of cells
  integer :: n_universes ! # of universes
  integer :: n_lattices  ! # of lattices
  integer :: n_surfaces  ! # of surfaces
  integer :: n_materials ! # of materials
  integer :: n_plots     ! # of plots

  ! These dictionaries provide a fast lookup mechanism -- the key is the
  ! user-specified identifier and the value is the index in the corresponding
  ! array
  type(DictionaryII), pointer :: cell_dict     => null()
  type(DictionaryII), pointer :: universe_dict => null()
  type(DictionaryII), pointer :: lattice_dict  => null()
  type(DictionaryII), pointer :: surface_dict  => null()
  type(DictionaryII), pointer :: material_dict => null()
  type(DictionaryII), pointer :: mesh_dict     => null()
  type(DictionaryII), pointer :: tally_dict    => null()

  ! ============================================================================
  ! CROSS SECTION RELATED VARIABLES

  ! Cross section arrays
  type(Nuclide),   allocatable, target :: nuclides(:)    ! Nuclide cross-sections
  type(SAB_Table), allocatable, target :: sab_tables(:)  ! S(a,b) tables
  type(XsListing), allocatable, target :: xs_listings(:) ! cross_sections.xml listings 

  ! Cross section caches
  type(NuclideMicroXS), allocatable :: micro_xs(:)  ! Cache for each nuclide
  type(MaterialMacroXS)             :: material_xs  ! Cache for current material

  integer :: n_nuclides_total ! Number of nuclide cross section tables
  integer :: n_sab_tables     ! Number of S(a,b) thermal scattering tables
  integer :: n_listings       ! Number of listings in cross_sections.xml

  ! Dictionaries to look up cross sections and listings
  type(DictionaryCI), pointer :: nuclide_dict    => null()
  type(DictionaryCI), pointer :: sab_dict        => null()
  type(DictionaryCI), pointer :: xs_listing_dict => null()

  ! Unionized energy grid
  integer :: grid_method ! how to treat the energy grid
  integer :: n_grid      ! number of points on unionized grid
  real(8), allocatable :: e_grid(:) ! energies on unionized grid

  ! Unreoslved resonance probablity tables
  logical :: urr_ptables_on = .true.

  ! Default xs identifier (e.g. 70c)
  character(3):: default_xs

  ! ============================================================================
  ! TALLY-RELATED VARIABLES

  type(StructuredMesh), allocatable, target :: meshes(:)
  type(TallyObject),    allocatable, target :: tallies(:)

  ! Pointers for analog, track-length, and surface-current tallies
  integer, allocatable :: analog_tallies(:)
  integer, allocatable :: tracklength_tallies(:)
  integer, allocatable :: current_tallies(:)

  ! Global tallies
  !   1) analog estimate of k-eff
  !   2) collision estimate of k-eff
  !   3) track-length estimate of k-eff
  !   4) leakage fraction

  type(TallyScore), target :: global_tallies(N_GLOBAL_TALLIES)

  ! Tally map structure
  type(TallyMap), allocatable :: tally_maps(:)

<<<<<<< HEAD
  ! user-defined tally information
  integer :: n_user_meshes              = 0 ! # of structured meshes
  integer :: n_user_tallies             = 0 ! # of user-defined tallies
  integer :: n_user_analog_tallies      = 0 ! # of analog tallies
  integer :: n_user_tracklength_tallies = 0 ! # of track-length tallies
  integer :: n_user_current_tallies     = 0 ! # of surface current tallies

  ! total tally information (includes CMFD possibly)
  integer :: n_meshes              = 0 ! # of structured meshes
  integer :: n_tallies             = 0 ! # of total tallies
=======
  integer :: n_meshes              = 0 ! # of structured meshes
  integer :: n_tallies             = 0 ! # of tallies
>>>>>>> 4655a502
  integer :: n_analog_tallies      = 0 ! # of analog tallies
  integer :: n_tracklength_tallies = 0 ! # of track-length tallies
  integer :: n_current_tallies     = 0 ! # of surface current tallies

  ! Normalization for statistics
  integer :: n_realizations = 0 ! # of independent realizations
  real(8) :: total_weight       ! total starting particle weight in realization

  ! Flag for turning tallies on
  logical :: tallies_on = .false.

  ! Assume all tallies are spatially distinct
  logical :: assume_separate = .false.

  ! Use confidence intervals for results instead of standard deviations
  logical :: confidence_intervals = .false.

  ! ============================================================================
  ! USER TALLY-RELATED VARIABLES

  integer :: n_user_meshes              = 0 ! # of structured user meshes
  integer :: n_user_tallies             = 0 ! # of user tallies
  integer :: n_user_analog_tallies      = 0 ! # of user analog tallies
  integer :: n_user_tracklength_tallies = 0 ! # of user tracklength tallies
  integer :: n_user_current_tallies     = 0 ! # of user current tallies

  !=============================================================================
  ! ACTIVE TALLY-RELATED VARIABLES

  type(ListInt), pointer :: active_analog_tallies => null()
  type(ListInt), pointer :: active_tracklength_tallies => null()
  type(ListInt), pointer :: active_current_tallies => null()
  type(ListInt), pointer :: active_tallies => null()

  ! ============================================================================
  ! CRITICALITY SIMULATION VARIABLES

  integer(8) :: n_particles = 0   ! # of particles per generation
  integer    :: n_batches         ! # of batches
  integer    :: n_inactive        ! # of inactive batches
  integer    :: n_active          ! # of active batches
  integer    :: gen_per_batch = 1 ! # of generations per batch
  integer    :: current_batch = 0 ! current batch
  integer    :: current_gen   = 0 ! current generation

  ! External source
  type(ExtSource), target :: external_source

  ! Source and fission bank
  type(Bank), allocatable, target :: source_bank(:)
  type(Bank), allocatable, target :: fission_bank(:)
  integer(8) :: n_bank       ! # of sites in fission bank
  integer(8) :: bank_first   ! index of first particle in bank
  integer(8) :: bank_last    ! index of last particle in bank
  integer(8) :: work         ! number of particles per processor
  integer(8) :: maxwork      ! maximum number of particles per processor

  ! Temporary k-effective values
  real(8), allocatable :: k_batch(:) ! batch estimates of k
  real(8) :: keff = ONE ! average k over active cycles
  real(8) :: keff_std   ! standard deviation of average k

  ! Shannon entropy
  logical :: entropy_on = .false.
  real(8), allocatable :: entropy(:)         ! shannon entropy at each batch
  real(8), allocatable :: entropy_p(:,:,:,:) ! % of source sites in each cell
  type(StructuredMesh), pointer :: entropy_mesh

  ! Uniform fission source weighting
  logical :: ufs = .false.
  type(StructuredMesh), pointer :: ufs_mesh => null()
  real(8), allocatable :: source_frac(:,:,:,:)

  ! Write source at end of simulation
  logical :: source_separate = .false.

  ! ============================================================================
  ! PARALLEL PROCESSING VARIABLES

  ! The defaults set here for the number of processors, rank, and master and
  ! mpi_enabled flag are for when MPI is not being used at all, i.e. a serial
  ! run. In this case, these variables are still used at times.

  integer :: n_procs     = 1       ! number of processes
  integer :: rank        = 0       ! rank of process
  logical :: master      = .true.  ! master process?
  logical :: mpi_enabled = .false. ! is MPI in use and initialized?
  integer :: mpi_err               ! MPI error code
  integer :: MPI_BANK              ! MPI datatype for fission bank
  integer :: MPI_TALLYSCORE        ! MPI datatype for TallyScore

  ! No reduction at end of batch
  logical :: reduce_tallies = .true.

  ! ============================================================================
  ! TIMING VARIABLES

  type(Timer) :: time_total       ! timer for total run
  type(Timer) :: time_initialize  ! timer for initialization
  type(Timer) :: time_read_xs     ! timer for reading cross sections
  type(Timer) :: time_unionize    ! timer for unionizing energy grid
  type(Timer) :: time_intercycle  ! timer for intercycle synchronization
  type(Timer) :: time_ic_tallies  ! timer for intercycle accumulate tallies
  type(Timer) :: time_ic_sample   ! timer for intercycle sampling
  type(Timer) :: time_ic_sendrecv ! timer for intercycle SEND/RECV
  type(Timer) :: time_inactive    ! timer for inactive cycles
  type(Timer) :: time_active      ! timer for active cycles
  type(Timer) :: time_transport   ! timer for transport only
  type(Timer) :: time_finalize    ! timer for finalization

  ! ===========================================================================
  ! VARIANCE REDUCTION VARIABLES

  logical :: survival_biasing = .false.
  real(8) :: weight_cutoff = 0.25
  real(8) :: weight_survive = 1.0

  ! ============================================================================
  ! HDF5 VARIABLES

#ifdef HDF5
  integer(HID_T) :: hdf5_output_file  ! identifier for output file
  integer(HID_T) :: hdf5_tallyscore_t ! Compound type for TallyScore
  integer(HID_T) :: hdf5_integer8_t   ! type for integer(8)
  integer        :: hdf5_err          ! error flag 
#endif

  ! ============================================================================
  ! MISCELLANEOUS VARIABLES

  ! Mode to run in (fixed source, criticality, plotting, etc)
  integer :: run_mode = NONE

  ! Restart run
  logical :: restart_run = .false.
  integer :: restart_batch

  character(MAX_FILE_LEN) :: path_input          ! Path to input file
  character(MAX_FILE_LEN) :: path_cross_sections ! Path to cross_sections.xml
  character(MAX_FILE_LEN) :: path_source = ''    ! Path to binary source
  character(MAX_FILE_LEN) :: path_state_point    ! Path to binary state point

  ! Message used in message/warning/fatal_error
  character(MAX_LINE_LEN) :: message

  ! Random number seed
  integer(8) :: seed = 1_8

  ! The verbosity controls how much information will be printed to the
  ! screen and in logs
  integer :: verbosity = 7

  ! Trace for single particle
  logical    :: trace
  integer    :: trace_batch
  integer    :: trace_gen
  integer(8) :: trace_particle

<<<<<<< HEAD
  ! ============================================================================
  ! CMFD VARIABLES 

  ! Main object
  type(cmfd_type) :: cmfd

  ! Is CMFD active
  logical :: cmfd_run = .FALSE.
 
  ! Timing objects
  type(Timer) :: time_cmfd   ! timer for whole cmfd calculation
  type(Timer) :: time_solver ! timer for solver 

  ! Flag for CMFD only
  logical :: cmfd_only = .FALSE.

  ! Flag for coremap accelerator
  logical :: cmfd_coremap = .FALSE.

  ! number of processors for cmfd
  integer :: n_procs_cmfd

  ! reset dhats to zero
  logical :: dhat_reset = .FALSE.

  ! activate neutronic feedback
  logical :: cmfd_feedback = .FALSE.

  ! activate auto-balance of tallies (2grp only)
! logical :: cmfd_balance = .FALSE.

  ! calculate effective downscatter
! logical :: cmfd_downscatter = .FALSE.

  ! user-defined tally information
  integer :: n_cmfd_meshes              = 1 ! # of structured meshes
  integer :: n_cmfd_tallies             = 3 ! # of user-defined tallies
  integer :: n_cmfd_analog_tallies      = 2 ! # of analog tallies
  integer :: n_cmfd_tracklength_tallies = 0 ! # of track-length tallies
  integer :: n_cmfd_current_tallies     = 1 ! # of surface current tallies

  ! overwrite with 2grp xs
  logical :: cmfd_run_2grp = .FALSE.

  ! hold cmfd weight adjustment factors
  logical :: cmfd_hold_weights = .FALSE.

  ! eigenvalue solver type
  character(len=10) :: cmfd_solver_type = 'power'

  ! adjoint method type
  character(len=10) :: cmfd_adjoint_type = 'physical'

  ! number of incomplete ilu factorization levels
  integer :: cmfd_ilu_levels = 1

  ! batch to begin cmfd
  integer :: cmfd_begin = 1

  ! when and how long to flush cmfd tallies during inactive batches
  integer :: cmfd_inact_flush(2) = (/10,1/)

  ! batch to last flush before active batches
  integer :: cmfd_act_flush = 0

  ! convergence monitoring
  logical :: cmfd_snes_monitor  = .FALSE.
  logical :: cmfd_ksp_monitor   = .FALSE.
  logical :: cmfd_power_monitor = .FALSE.

  ! cmfd output
  logical :: cmfd_write_balance  = .FALSE.
  logical :: cmfd_write_matrices = .FALSE.
  logical :: cmfd_write_hdf5     = .FALSE.

  ! run an adjoint calculation (last batch only)
  logical :: cmfd_run_adjoint = .FALSE.

  ! cmfd run logicals
  logical :: cmfd_on             = .FALSE.
  logical :: cmfd_tally_on       = .TRUE. 

  ! tolerance on keff to run cmfd
  real :: cmfd_keff_tol = 0.005
=======
  ! Information about state points to be written
  integer :: n_state_points = 0
  integer, allocatable :: statepoint_batch(:)

  ! Various output options
  logical :: output_summary = .false.
  logical :: output_xs      = .false.
  logical :: output_tallies = .true.
>>>>>>> 4655a502

contains

!===============================================================================
! FREE_MEMORY deallocates all global allocatable arrays in the program
!===============================================================================

  subroutine free_memory()

    ! Deallocate cells, surfaces, materials
    if (allocated(cells)) deallocate(cells)
    if (allocated(universes)) deallocate(universes)
    if (allocated(lattices)) deallocate(lattices)
    if (allocated(surfaces)) deallocate(surfaces)
    if (allocated(materials)) deallocate(materials)
    if (allocated(plots)) deallocate(plots)

    ! Deallocate cross section data, listings, and cache
    if (allocated(nuclides)) deallocate(nuclides)
    if (allocated(sab_tables)) deallocate(sab_tables)
    if (allocated(xs_listings)) deallocate(xs_listings)
    if (allocated(micro_xs)) deallocate(micro_xs)

    ! Deallocate tally-related arrays
    if (allocated(meshes)) deallocate(meshes)
    if (allocated(tallies)) deallocate(tallies)
    if (allocated(analog_tallies)) deallocate(analog_tallies)
    if (allocated(tracklength_tallies)) deallocate(tracklength_tallies)
    if (allocated(current_tallies)) deallocate(current_tallies)
    if (allocated(tally_maps)) deallocate(tally_maps)

    ! Deallocate energy grid
    if (allocated(e_grid)) deallocate(e_grid)

    ! Deallocate fission and source bank and entropy
    if (allocated(fission_bank)) deallocate(fission_bank)
    if (allocated(source_bank)) deallocate(source_bank)
    if (allocated(entropy_p)) deallocate(entropy_p)

<<<<<<< HEAD
    ! Deallocate cmfd
    call deallocate_cmfd(cmfd)
=======
    ! Deallocate tally node lists
    call list_delete(active_analog_tallies)
    call list_delete(active_tracklength_tallies)
    call list_delete(active_current_tallies)
    call list_delete(active_tallies)
>>>>>>> 4655a502

  end subroutine free_memory

end module global<|MERGE_RESOLUTION|>--- conflicted
+++ resolved
@@ -116,21 +116,8 @@
   ! Tally map structure
   type(TallyMap), allocatable :: tally_maps(:)
 
-<<<<<<< HEAD
-  ! user-defined tally information
-  integer :: n_user_meshes              = 0 ! # of structured meshes
-  integer :: n_user_tallies             = 0 ! # of user-defined tallies
-  integer :: n_user_analog_tallies      = 0 ! # of analog tallies
-  integer :: n_user_tracklength_tallies = 0 ! # of track-length tallies
-  integer :: n_user_current_tallies     = 0 ! # of surface current tallies
-
-  ! total tally information (includes CMFD possibly)
-  integer :: n_meshes              = 0 ! # of structured meshes
-  integer :: n_tallies             = 0 ! # of total tallies
-=======
   integer :: n_meshes              = 0 ! # of structured meshes
   integer :: n_tallies             = 0 ! # of tallies
->>>>>>> 4655a502
   integer :: n_analog_tallies      = 0 ! # of analog tallies
   integer :: n_tracklength_tallies = 0 ! # of track-length tallies
   integer :: n_current_tallies     = 0 ! # of surface current tallies
@@ -289,7 +276,6 @@
   integer    :: trace_gen
   integer(8) :: trace_particle
 
-<<<<<<< HEAD
   ! ============================================================================
   ! CMFD VARIABLES 
 
@@ -374,7 +360,7 @@
 
   ! tolerance on keff to run cmfd
   real :: cmfd_keff_tol = 0.005
-=======
+
   ! Information about state points to be written
   integer :: n_state_points = 0
   integer, allocatable :: statepoint_batch(:)
@@ -383,7 +369,6 @@
   logical :: output_summary = .false.
   logical :: output_xs      = .false.
   logical :: output_tallies = .true.
->>>>>>> 4655a502
 
 contains
 
@@ -423,16 +408,14 @@
     if (allocated(source_bank)) deallocate(source_bank)
     if (allocated(entropy_p)) deallocate(entropy_p)
 
-<<<<<<< HEAD
     ! Deallocate cmfd
     call deallocate_cmfd(cmfd)
-=======
+
     ! Deallocate tally node lists
     call list_delete(active_analog_tallies)
     call list_delete(active_tracklength_tallies)
     call list_delete(active_current_tallies)
     call list_delete(active_tallies)
->>>>>>> 4655a502
 
   end subroutine free_memory
 
