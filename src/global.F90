--- conflicted
+++ resolved
@@ -63,7 +63,7 @@
   ! Cross section arrays
   type(Nuclide),    allocatable, target :: nuclides(:)    ! Nuclide cross-sections
   type(SAlphaBeta), allocatable, target :: sab_tables(:)  ! S(a,b) tables
-  type(XsListing),  allocatable, target :: xs_listings(:) ! cross_sections.xml listings
+  type(XsListing),  allocatable, target :: xs_listings(:) ! cross_sections.xml listings 
 
   ! Cross section caches
   type(NuclideMicroXS), allocatable :: micro_xs(:)  ! Cache for each nuclide
@@ -388,10 +388,6 @@
 
   ! CMFD run logicals
   logical :: cmfd_on             = .false.
-<<<<<<< HEAD
-  logical :: cmfd_tally_on       = .true.
-=======
->>>>>>> 8974223b
 
   ! CMFD display info
   character(len=25) :: cmfd_display = 'balance'
@@ -430,14 +426,14 @@
 contains
 
 !===============================================================================
-! FREE_MEMORY deallocates and clears  all global allocatable arrays in the
+! FREE_MEMORY deallocates and clears  all global allocatable arrays in the 
 ! program
 !===============================================================================
 
   subroutine free_memory()
-
+    
     integer :: i ! Loop Index
-
+    
     ! Deallocate cells, surfaces, materials
     if (allocated(cells)) deallocate(cells)
     if (allocated(universes)) deallocate(universes)
@@ -546,9 +542,30 @@
     call sab_dict % clear()
     call xs_listing_dict % clear()
 
-    ! Clear statepoint batch set
+    ! Clear statepoint and sourcepoint batch set
     call statepoint_batch % clear()
-
+    call sourcepoint_batch % clear()
+
+    ! Deallocate entropy mesh
+    if (associated(entropy_mesh)) then
+      if (allocated(entropy_mesh % lower_left)) &
+          deallocate(entropy_mesh % lower_left)
+      if (allocated(entropy_mesh % upper_right)) &
+          deallocate(entropy_mesh % upper_right)
+      if (allocated(entropy_mesh % width)) deallocate(entropy_mesh % width)
+      deallocate(entropy_mesh)
+    end if
+
+    ! Deallocate ufs
+    if (allocated(source_frac)) deallocate(source_frac)
+    if (associated(ufs_mesh)) then
+        if (allocated(ufs_mesh % lower_left)) deallocate(ufs_mesh % lower_left)
+        if (allocated(ufs_mesh % upper_right)) &
+            deallocate(ufs_mesh % upper_right)
+        if (allocated(ufs_mesh % width)) deallocate(ufs_mesh % width)
+        deallocate(ufs_mesh)
+    end if
+    
   end subroutine free_memory
 
 end module global