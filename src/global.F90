--- conflicted
+++ resolved
@@ -139,9 +139,6 @@
   integer    :: current_batch = 0 ! current batch
   integer    :: current_gen   = 0 ! current generation
 
-  ! Random Number seed
-  integer(8) :: seed = 1_8
-
   ! External source
   type(ExtSource), target :: external_source
 
@@ -229,13 +226,8 @@
   ! Message used in message/warning/fatal_error
   character(MAX_LINE_LEN) :: message
 
-<<<<<<< HEAD
-  ! Problem type
-  integer :: problem_type = PROB_CRITICALITY
-=======
   ! Random number seed
   integer(8) :: seed = 1_8
->>>>>>> 298db8f2
 
   ! The verbosity controls how much information will be printed to the
   ! screen and in logs
