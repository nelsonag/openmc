--- conflicted
+++ resolved
@@ -7,11 +7,8 @@
   use geometry_header,  only: Cell, Universe, Lattice, LatticeContainer
   use material_header,  only: Material
   use mesh_header,      only: RegularMesh
-<<<<<<< HEAD
+  use mgxs_header,      only: Mgxs, MgxsContainer
   use ndpp_header,      only: Ndpp
-=======
-  use mgxs_header,      only: Mgxs, MgxsContainer
->>>>>>> 21ba926a
   use nuclide_header
   use plot_header,      only: ObjectPlot
   use sab_header,       only: SAlphaBeta
