module math

  use, intrinsic :: ISO_C_BINDING

  implicit none

!===============================================================================
! FADDEEVA_W evaluates the scaled complementary error function.  This
! interfaces with the MIT C library
!===============================================================================

  interface

    pure function t_percentile_cc(p, df) bind(C, name='t_percentile_c') &
         result(t)
      use ISO_C_BINDING
      implicit none
      real(C_DOUBLE), value, intent(in) :: p
      integer(C_INT), value, intent(in) :: df
      real(C_DOUBLE) :: t
    end function t_percentile_cc

    pure function calc_pn_cc(n, x) bind(C, name='calc_pn_c') result(pnx)
      use ISO_C_BINDING
      implicit none
      integer(C_INT), value, intent(in) :: n
      real(C_DOUBLE), value, intent(in) :: x
      real(C_DOUBLE) :: pnx
    end function calc_pn_cc

    subroutine calc_rn_cc(n, uvw, rn) bind(C, name='calc_rn_c')
      use ISO_C_BINDING
      implicit none
      integer(C_INT), value, intent(in) :: n
      real(C_DOUBLE), intent(in) :: uvw(3)
      real(C_DOUBLE), intent(in) :: rn(2 * n + 1)
    end subroutine calc_rn_cc

    pure function evaluate_legendre_cc(n, data, x) &
         bind(C, name='evaluate_legendre_c') result(val)
      use ISO_C_BINDING
      implicit none
      integer(C_INT), value, intent(in) :: n
      real(C_DOUBLE), intent(in) :: data(n)
      real(C_DOUBLE), value, intent(in) :: x
      real(C_DOUBLE) :: val
    end function evaluate_legendre_cc

    subroutine rotate_angle_cc(uvw, mu, phi) bind(C, name='rotate_angle_c')
      use ISO_C_BINDING
      implicit none
      real(C_DOUBLE), intent(inout) :: uvw(3)
      real(C_DOUBLE), value, intent(in)    :: mu
      real(C_DOUBLE), value, intent(in) :: phi
    end subroutine rotate_angle_cc

    function maxwell_spectrum_cc(T) bind(C, name='maxwell_spectrum_c') &
         result(E_out)
      use ISO_C_BINDING
      implicit none
      real(C_DOUBLE), value, intent(in) :: T
      real(C_DOUBLE) :: E_out
    end function maxwell_spectrum_cc

    function watt_spectrum_cc(a, b) bind(C, name='watt_spectrum_c') &
         result(E_out)
      use ISO_C_BINDING
      implicit none
      real(C_DOUBLE), value, intent(in) :: a
      real(C_DOUBLE), value, intent(in) :: b
      real(C_DOUBLE) :: E_out
    end function watt_spectrum_cc

    function faddeeva_cc(z) bind(C, name='faddeeva_c') result(wv)
      use ISO_C_BINDING
      implicit none
      complex(C_DOUBLE_COMPLEX), value, intent(in) :: z
      complex(C_DOUBLE_COMPLEX) :: wv
    end function faddeeva_cc


    function w_derivative_cc(z, order) bind(C, name='w_derivative_c') &
           result(wv)
      use ISO_C_BINDING
      implicit none
      complex(C_DOUBLE_COMPLEX), value, intent(in) :: z
      integer(C_INT), value,            intent(in) :: order
      complex(C_DOUBLE_COMPLEX) :: wv
    end function w_derivative_cc

    subroutine broaden_wmp_polynomials_cc(E, dopp, n, factors) &
           bind(C, name='broaden_wmp_polynomials_c')
      use ISO_C_BINDING
      implicit none
      real(C_DOUBLE), value, intent(in) :: E
      real(C_DOUBLE), value, intent(in) :: dopp
      integer(C_INT), value, intent(in) :: n
      real(C_DOUBLE), intent(inout) :: factors(n)
    end subroutine broaden_wmp_polynomials_cc

  end interface

contains

!===============================================================================
! T_PERCENTILE calculates the percentile of the Student's t distribution with a
! specified probability level and number of degrees of freedom
!===============================================================================

  elemental function t_percentile(p, df) result(t)

    real(8), intent(in) :: p  ! probability level
    integer, intent(in) :: df ! degrees of freedom
    real(8)             :: t  ! corresponding t-value

    t = t_percentile_cc(p, df)

  end function t_percentile

!===============================================================================
! CALC_PN calculates the n-th order Legendre polynomial at the value of x.
! Since this function is called repeatedly during the neutron transport process,
! neither n or x is checked to see if they are in the applicable range.
! This is left to the client developer to use where applicable. x is to be in
! the domain of [-1,1], and 0<=n<=10. If x is outside of the range, the return
! value will be outside the expected range.
!===============================================================================

  elemental function calc_pn(n,x) result(pnx)

    integer, intent(in) :: n   ! Legendre order requested
    real(8), intent(in) :: x   ! Independent variable the Legendre is to be
                               ! evaluated at; x must be in the domain [-1,1]
    real(8)             :: pnx ! The Legendre poly of order n evaluated at x

    pnx = calc_pn_cc(n, x)

  end function calc_pn

!===============================================================================
! CALC_RN calculates the n-th order real spherical harmonics for a given angle
! (in terms of (u,v,w)).  All Rn,m values are provided (where -n<=m<=n)
!===============================================================================

  function calc_rn(n,uvw) result(rn)

    integer, intent(in) :: n      ! Order requested
    real(8), intent(in) :: uvw(3) ! Direction of travel, assumed to be on unit sphere
    real(8)             :: rn(2*n + 1)     ! The resultant R_n(uvw)

    call calc_rn_cc(n, uvw, rn)
  end function calc_rn

!===============================================================================
<<<<<<< HEAD
=======
! CALC_ZN calculates the n-th order modified Zernike polynomial moment for a
! given angle (rho, theta) location in the unit disk. The normlization of the
! polynomials is such that the integral of Z_pq*Z_pq over the unit disk is
! exactly pi
!===============================================================================

  subroutine calc_zn(n, rho, phi, zn)
    ! This procedure uses the modified Kintner's method for calculating Zernike
    ! polynomials as outlined in Chong, C. W., Raveendran, P., & Mukundan,
    ! R. (2003). A comparative analysis of algorithms for fast computation of
    ! Zernike moments. Pattern Recognition, 36(3), 731-742.

    integer, intent(in) :: n           ! Maximum order
    real(8), intent(in) :: rho         ! Radial location in the unit disk
    real(8), intent(in) :: phi         ! Theta (radians) location in the unit disk
    real(8), intent(out) :: zn(:)      ! The resulting list of coefficients

    real(8) :: sin_phi, cos_phi        ! Sine and Cosine of phi
    real(8) :: sin_phi_vec(n+1)        ! Contains sin(n*phi)
    real(8) :: cos_phi_vec(n+1)        ! Contains cos(n*phi)
    real(8) :: zn_mat(n+1, n+1)        ! Matrix form of the coefficients which is
                                       ! easier to work with
    real(8) :: k1, k2, k3, k4          ! Variables for R_m_n calculation
    real(8) :: sqrt_norm               ! normalization for radial moments
    integer :: i,p,q                   ! Loop counters

    real(8), parameter :: SQRT_N_1(0:10) = [&
         sqrt(1.0_8), sqrt(2.0_8), sqrt(3.0_8), sqrt(4.0_8), &
         sqrt(5.0_8), sqrt(6.0_8), sqrt(7.0_8), sqrt(8.0_8), &
         sqrt(9.0_8), sqrt(10.0_8), sqrt(11.0_8)]
    real(8), parameter :: SQRT_2N_2(0:10) = SQRT_N_1*sqrt(2.0_8)

    ! n == radial degree
    ! m == azimuthal frequency

    ! ==========================================================================
    ! Determine vector of sin(n*phi) and cos(n*phi). This takes advantage of the
    ! following recurrence relations so that only a single sin/cos have to be
    ! evaluated (http://mathworld.wolfram.com/Multiple-AngleFormulas.html)
    !
    ! sin(nx) = 2 cos(x) sin((n-1)x) - sin((n-2)x)
    ! cos(nx) = 2 cos(x) cos((n-1)x) - cos((n-2)x)

    sin_phi = sin(phi)
    cos_phi = cos(phi)

    sin_phi_vec(1) = 1.0_8
    cos_phi_vec(1) = 1.0_8

    sin_phi_vec(2) = 2.0_8 * cos_phi
    cos_phi_vec(2) = cos_phi

    do i = 3, n+1
      sin_phi_vec(i) = 2.0_8 * cos_phi * sin_phi_vec(i-1) - sin_phi_vec(i-2)
      cos_phi_vec(i) = 2.0_8 * cos_phi * cos_phi_vec(i-1) - cos_phi_vec(i-2)
    end do

    do i = 1, n+1
      sin_phi_vec(i) = sin_phi_vec(i) * sin_phi
    end do

    ! ==========================================================================
    ! Calculate R_pq(rho)

    ! Fill the main diagonal first (Eq. 3.9 in Chong)
    do p = 0, n
      zn_mat(p+1, p+1) = rho**p
    end do

    ! Fill in the second diagonal (Eq. 3.10 in Chong)
    do q = 0, n-2
      zn_mat(q+2+1, q+1) = (q+2) * zn_mat(q+2+1, q+2+1) - (q+1) * zn_mat(q+1, q+1)
    end do

    ! Fill in the rest of the values using the original results (Eq. 3.8 in Chong)
    do p = 4, n
      k2 = 2 * p * (p - 1) * (p - 2)
      do q = p-4, 0, -2
        k1 = (p + q) * (p - q) * (p - 2) / 2
        k3 = -q**2*(p - 1) - p * (p - 1) * (p - 2)
        k4 = -p * (p + q - 2) * (p - q - 2) / 2
        zn_mat(p+1, q+1) = ((k2 * rho**2 + k3) * zn_mat(p-2+1, q+1) + k4 * zn_mat(p-4+1, q+1)) / k1
      end do
    end do

    ! Roll into a single vector for easier computation later
    ! The vector is ordered (0,0), (1,-1), (1,1), (2,-2), (2,0),
    ! (2, 2), ....   in (n,m) indices
    ! Note that the cos and sin vectors are offset by one
    ! sin_phi_vec = [sin(x), sin(2x), sin(3x) ...]
    ! cos_phi_vec = [1.0, cos(x), cos(2x)... ]
    i = 1
    do p = 0, n
      do q = -p, p, 2
        if (q < 0) then
          zn(i) = zn_mat(p+1, abs(q)+1) * sin_phi_vec(abs(q)) * SQRT_2N_2(p)
        else if (q == 0) then
          zn(i) = zn_mat(p+1, q+1) * SQRT_N_1(p)
        else
          zn(i) = zn_mat(p+1, q+1) * cos_phi_vec(abs(q)+1) * SQRT_2N_2(p)
        end if
        i = i + 1
      end do
    end do
  end subroutine calc_zn

!===============================================================================
! EXPAND_HARMONIC expands a given series of real spherical harmonics
!===============================================================================

  pure function expand_harmonic(data, order, uvw) result(val)
    real(8), intent(in) :: data(:)
    integer, intent(in) :: order
    real(8), intent(in) :: uvw(3)
    real(8)             :: val

    integer :: l, lm_lo, lm_hi

    val = data(1)
    lm_lo = 2
    lm_hi = 4
    do l = 1, order - 1
      val = val + sqrt(TWO * real(l,8) + ONE) * &
           dot_product(calc_rn(l,uvw), data(lm_lo:lm_hi))
      lm_lo = lm_hi + 1
      lm_hi = lm_lo + 2 * (l + 1)
    end do

  end function expand_harmonic

!===============================================================================
>>>>>>> a63a62f3
! EVALUATE_LEGENDRE Find the value of f(x) given a set of Legendre coefficients
! and the value of x
!===============================================================================

  pure function evaluate_legendre(data, x) result(val)
    real(8), intent(in) :: data(:)
    real(8), intent(in) :: x
    real(8)             :: val

    val = evaluate_legendre_cc(size(data), data, x)

  end function evaluate_legendre

!===============================================================================
! ROTATE_ANGLE rotates direction cosines through a polar angle whose cosine is
! mu and through an azimuthal angle sampled uniformly. Note that this is done
! with direct sampling rather than rejection as is done in MCNP and SERPENT.
!===============================================================================

  function rotate_angle(uvw0, mu, phi) result(uvw)
    real(8), intent(in) :: uvw0(3) ! directional cosine
    real(8), intent(in) :: mu      ! cosine of angle in lab or CM
    real(8), optional   :: phi     ! azimuthal angle
    real(8)             :: uvw(3)  ! rotated directional cosine

    uvw = uvw0
    if (present(phi)) then
      call rotate_angle_cc(uvw, mu, phi)
    else
      call rotate_angle_cc(uvw, mu, -10._8)
    end if

  end function rotate_angle

!===============================================================================
! MAXWELL_SPECTRUM samples an energy from the Maxwell fission distribution based
! on a direct sampling scheme. The probability distribution function for a
! Maxwellian is given as p(x) = 2/(T*sqrt(pi))*sqrt(x/T)*exp(-x/T). This PDF can
! be sampled using rule C64 in the Monte Carlo Sampler LA-9721-MS.
!===============================================================================

  function maxwell_spectrum(T) result(E_out)

    real(8), intent(in)  :: T     ! tabulated function of incoming E
    real(8)              :: E_out ! sampled energy

    E_out = maxwell_spectrum_cc(T)

  end function maxwell_spectrum

!===============================================================================
! WATT_SPECTRUM samples the outgoing energy from a Watt energy-dependent fission
! spectrum. Although fitted parameters exist for many nuclides, generally the
! continuous tabular distributions (LAW 4) should be used in lieu of the Watt
! spectrum. This direct sampling scheme is an unpublished scheme based on the
! original Watt spectrum derivation (See F. Brown's MC lectures).
!===============================================================================

  function watt_spectrum(a, b) result(E_out)

    real(8), intent(in) :: a     ! Watt parameter a
    real(8), intent(in) :: b     ! Watt parameter b
    real(8)             :: E_out ! energy of emitted neutron

    E_out = watt_spectrum_cc(a, b)

  end function watt_spectrum

!===============================================================================
! FADDEEVA the Faddeeva function, using Stephen Johnson's implementation
!===============================================================================

  function faddeeva(z) result(wv)
    complex(C_DOUBLE_COMPLEX), intent(in) :: z  ! The point to evaluate Z at
    complex(C_DOUBLE_COMPLEX)             :: wv ! The resulting w(z) value

    wv = faddeeva_cc(z)

  end function faddeeva

  recursive function w_derivative(z, order) result(wv)
    complex(C_DOUBLE_COMPLEX), intent(in) :: z ! The point to evaluate Z at
    integer,                   intent(in) :: order
    complex(C_DOUBLE_COMPLEX)             :: wv     ! The resulting w(z) value

    wv = w_derivative_cc(z, order)

  end function w_derivative

!===============================================================================
! BROADEN_WMP_POLYNOMIALS Doppler broadens the windowed multipole curvefit.  The
! curvefit is a polynomial of the form
! a/E + b/sqrt(E) + c + d sqrt(E) ...
!===============================================================================

  subroutine broaden_wmp_polynomials(E, dopp, n, factors)
    real(8), intent(in) :: E          ! Energy to evaluate at
    real(8), intent(in) :: dopp       ! sqrt(atomic weight ratio / kT),
                                      !  kT given in eV.
    integer, intent(in) :: n          ! number of components to polynomial
    real(8), intent(out):: factors(n) ! output leading coefficient

    call broaden_wmp_polynomials_cc(E, dopp, n, factors)

  end subroutine broaden_wmp_polynomials

end module math<|MERGE_RESOLUTION|>--- conflicted
+++ resolved
@@ -2,12 +2,9 @@
 
   use, intrinsic :: ISO_C_BINDING
 
+  use constants
+
   implicit none
-
-!===============================================================================
-! FADDEEVA_W evaluates the scaled complementary error function.  This
-! interfaces with the MIT C library
-!===============================================================================
 
   interface
 
@@ -78,6 +75,9 @@
       complex(C_DOUBLE_COMPLEX) :: wv
     end function faddeeva_cc
 
+      q = sqrt(-TWO*log(p))
+      z = (((((c(1)*q + c(2))*q + c(3))*q + c(4))*q + c(5))*q + c(6)) / &
+           ((((d(1)*q + d(2))*q + d(3))*q + d(4))*q + ONE)
 
     function w_derivative_cc(z, order) bind(C, name='w_derivative_c') &
            result(wv)
@@ -152,8 +152,6 @@
   end function calc_rn
 
 !===============================================================================
-<<<<<<< HEAD
-=======
 ! CALC_ZN calculates the n-th order modified Zernike polynomial moment for a
 ! given angle (rho, theta) location in the unit disk. The normlization of the
 ! polynomials is such that the integral of Z_pq*Z_pq over the unit disk is
@@ -261,31 +259,6 @@
   end subroutine calc_zn
 
 !===============================================================================
-! EXPAND_HARMONIC expands a given series of real spherical harmonics
-!===============================================================================
-
-  pure function expand_harmonic(data, order, uvw) result(val)
-    real(8), intent(in) :: data(:)
-    integer, intent(in) :: order
-    real(8), intent(in) :: uvw(3)
-    real(8)             :: val
-
-    integer :: l, lm_lo, lm_hi
-
-    val = data(1)
-    lm_lo = 2
-    lm_hi = 4
-    do l = 1, order - 1
-      val = val + sqrt(TWO * real(l,8) + ONE) * &
-           dot_product(calc_rn(l,uvw), data(lm_lo:lm_hi))
-      lm_lo = lm_hi + 1
-      lm_hi = lm_lo + 2 * (l + 1)
-    end do
-
-  end function expand_harmonic
-
-!===============================================================================
->>>>>>> a63a62f3
 ! EVALUATE_LEGENDRE Find the value of f(x) given a set of Legendre coefficients
 ! and the value of x
 !===============================================================================
