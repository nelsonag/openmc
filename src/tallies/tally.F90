module tally

  use, intrinsic :: ISO_C_BINDING

  use algorithm,        only: binary_search
  use constants
  use dict_header,      only: EMPTY
  use error,            only: fatal_error
  use geometry_header
  use math,             only: t_percentile, calc_pn, calc_rn
  use mesh_header,      only: RegularMesh, meshes
  use message_passing
  use mgxs_header
  use nuclide_header
  use output,           only: header
  use particle_header,  only: LocalCoord, Particle
  use settings
  use simulation_header
  use string,           only: to_str
  use tally_derivative_header, only: tally_derivs
  use tally_filter
  use tally_header

  implicit none

  procedure(score_general_),      pointer :: score_general => null()
  procedure(score_analog_tally_), pointer :: score_analog_tally => null()

  abstract interface
    subroutine score_general_(p, t, start_index, filter_index, i_nuclide, &
                              atom_density, flux)
      import Particle
      import TallyObject
      type(Particle),    intent(in)    :: p
      type(TallyObject), intent(inout) :: t
      integer,            intent(in)   :: start_index
      integer,            intent(in)   :: i_nuclide
      integer,            intent(in)   :: filter_index   ! for % results
      real(8),            intent(in)   :: flux           ! flux estimate
      real(8),            intent(in)   :: atom_density   ! atom/b-cm
    end subroutine score_general_

    subroutine score_analog_tally_(p)
      import Particle
      type(Particle), intent(in) :: p
    end subroutine score_analog_tally_
  end interface

  real(C_DOUBLE) :: rn(2 * MAX_ANG_ORDER + 1)
!$omp threadprivate(rn)

contains

!===============================================================================
! INIT_TALLY_ROUTINES Sets the procedure pointers needed for minimizing code
! with the CE and MG modes.
!===============================================================================

  subroutine init_tally_routines()
    if (run_CE) then
      score_general      => score_general_ce
      score_analog_tally => score_analog_tally_ce
    else
      score_general      => score_general_mg
      score_analog_tally => score_analog_tally_mg
    end if
  end subroutine init_tally_routines

!===============================================================================
! SCORE_GENERAL* adds scores to the tally array for the given filter and
! nuclide.  This function is called by all volume tallies.  For analog tallies,
! the flux estimate depends on the score type so the flux argument is really
! just used for filter weights.  The atom_density argument is not used for
! analog tallies.
!===============================================================================

  subroutine score_general_ce(p, t, start_index, filter_index, i_nuclide, &
       atom_density, flux)
    type(Particle),    intent(in)    :: p
    type(TallyObject), intent(inout) :: t
    integer,           intent(in)    :: start_index
    integer,           intent(in)    :: i_nuclide
    integer,           intent(in)    :: filter_index   ! for % results
    real(8),           intent(in)    :: flux           ! flux estimate
    real(8),           intent(in)    :: atom_density   ! atom/b-cm

    integer :: i                    ! loop index for scoring bins
    integer :: l                    ! loop index for nuclides in material
    integer :: m                    ! loop index for reactions
    integer :: i_temp               ! temperature index
    integer :: i_nuc                ! index in nuclides array (from material)
    integer :: i_energy             ! index in nuclide energy grid
    integer :: score_bin            ! scoring bin, e.g. SCORE_FLUX
    integer :: score_index          ! scoring bin index
    integer :: d                    ! delayed neutron index
    integer :: g                    ! delayed neutron index
    integer :: k                    ! loop index for bank sites
    integer :: d_bin                ! delayed group bin index
    integer :: dg_filter            ! index of delayed group filter
    real(8) :: yield                ! delayed neutron yield
    real(8) :: atom_density_        ! atom/b-cm
    real(8) :: f                    ! interpolation factor
    real(8) :: score                ! analog tally score
    real(8) :: E                    ! particle energy

    ! Pre-collision energy of particle
    E = p % last_E

    SCORE_LOOP: do i = 1, t % n_score_bins

      ! determine what type of score bin
      score_bin = t % score_bins(i)

      ! determine scoring bin index
      score_index = start_index + i

      !#########################################################################
      ! Determine appropirate scoring value.

      select case(score_bin)


      case (SCORE_FLUX)
        if (t % estimator == ESTIMATOR_ANALOG) then
          ! All events score to a flux bin. We actually use a collision
          ! estimator in place of an analog one since there is no way to count
          ! 'events' exactly for the flux
          if (survival_biasing) then
            ! We need to account for the fact that some weight was already
            ! absorbed
            score = p % last_wgt + p % absorb_wgt
          else
            score = p % last_wgt
          end if
          score = score / material_xs % total * flux

        else
          ! For flux, we need no cross section
          score = flux
        end if


      case (SCORE_TOTAL)
        if (t % estimator == ESTIMATOR_ANALOG) then
          ! All events will score to the total reaction rate. We can just
          ! use the weight of the particle entering the collision as the
          ! score
          if (survival_biasing) then
            ! We need to account for the fact that some weight was already
            ! absorbed
            score = (p % last_wgt + p % absorb_wgt) * flux
          else
            score = p % last_wgt * flux
          end if

        else
          if (i_nuclide > 0) then
            score = micro_xs(i_nuclide) % total * atom_density * flux
          else
            score = material_xs % total * flux
          end if
        end if


      case (SCORE_INVERSE_VELOCITY)
        if (t % estimator == ESTIMATOR_ANALOG) then
          ! All events score to an inverse velocity bin. We actually use a
          ! collision estimator in place of an analog one since there is no way
          ! to count 'events' exactly for the inverse velocity
          if (survival_biasing) then
            ! We need to account for the fact that some weight was already
            ! absorbed
            score = p % last_wgt + p % absorb_wgt
          else
            score = p % last_wgt
          end if

          ! Score the flux weighted inverse velocity with velocity in units of
          ! cm/s
          score = score / material_xs % total &
               / (sqrt(TWO * E / MASS_NEUTRON_EV) * C_LIGHT * 100.0_8) * flux

        else
          ! For inverse velocity, we don't need a cross section. The velocity is
          ! in units of cm/s.
          score = flux / (sqrt(TWO * E / MASS_NEUTRON_EV) * C_LIGHT * 100.0_8)
        end if


      case (SCORE_SCATTER)
        if (t % estimator == ESTIMATOR_ANALOG) then
          ! Skip any event where the particle didn't scatter
          if (p % event /= EVENT_SCATTER) cycle SCORE_LOOP
          ! Since only scattering events make it here, again we can use
          ! the weight entering the collision as the estimator for the
          ! reaction rate
          score = p % last_wgt * flux

        else
          if (i_nuclide > 0) then
            score = (micro_xs(i_nuclide) % total &
                 - micro_xs(i_nuclide) % absorption) * atom_density * flux
          else
            score = (material_xs % total - material_xs % absorption) * flux
          end if
        end if


      case (SCORE_NU_SCATTER)
        ! Only analog estimators are available.
        ! Skip any event where the particle didn't scatter
        if (p % event /= EVENT_SCATTER) cycle SCORE_LOOP
        ! For scattering production, we need to use the pre-collision weight
        ! times the yield as the estimate for the number of neutrons exiting a
        ! reaction with neutrons in the exit channel
        if (p % event_MT == ELASTIC .or. p % event_MT == N_LEVEL .or. &
             (p % event_MT >= N_N1 .and. p % event_MT <= N_NC)) then
          ! Don't waste time on very common reactions we know have
          ! multiplicities of one.
          score = p % last_wgt * flux
        else
          m = nuclides(p % event_nuclide) % reaction_index(p % event_MT)

          ! Get yield and apply to score
          associate (rxn => nuclides(p % event_nuclide) % reactions(m))
            score = p % last_wgt * flux &
                 * rxn % products(1) % yield % evaluate(E)
          end associate
        end if


      case (SCORE_ABSORPTION)
        if (t % estimator == ESTIMATOR_ANALOG) then
          if (survival_biasing) then
            ! No absorption events actually occur if survival biasing is on --
            ! just use weight absorbed in survival biasing
            score = p % absorb_wgt * flux
          else
            ! Skip any event where the particle wasn't absorbed
            if (p % event == EVENT_SCATTER) cycle SCORE_LOOP
            ! All fission and absorption events will contribute here, so we
            ! can just use the particle's weight entering the collision
            score = p % last_wgt * flux
          end if

        else
          if (i_nuclide > 0) then
            score = micro_xs(i_nuclide) % absorption * atom_density * flux
          else
            score = material_xs % absorption * flux
          end if
        end if


      case (SCORE_FISSION)
        if (t % estimator == ESTIMATOR_ANALOG) then
          if (survival_biasing) then
            ! No fission events occur if survival biasing is on -- need to
            ! calculate fraction of absorptions that would have resulted in
            ! fission
            if (micro_xs(p % event_nuclide) % absorption > ZERO) then
              score = p % absorb_wgt * micro_xs(p % event_nuclide) % fission &
                   / micro_xs(p % event_nuclide) % absorption * flux
            else
              score = ZERO
            end if
          else
            ! Skip any non-absorption events
            if (p % event == EVENT_SCATTER) cycle SCORE_LOOP
            ! All fission events will contribute, so again we can use
            ! particle's weight entering the collision as the estimate for the
            ! fission reaction rate
            score = p % last_wgt * micro_xs(p % event_nuclide) % fission &
                 / micro_xs(p % event_nuclide) % absorption * flux
          end if

        else
          if (i_nuclide > 0) then
            score = micro_xs(i_nuclide) % fission * atom_density * flux
          else
            score = material_xs % fission * flux
          end if
        end if


      case (SCORE_NU_FISSION)
        if (t % estimator == ESTIMATOR_ANALOG) then
          if (survival_biasing .or. p % fission) then
            if (t % find_filter(FILTER_ENERGYOUT) > 0) then
              ! Normally, we only need to make contributions to one scoring
              ! bin. However, in the case of fission, since multiple fission
              ! neutrons were emitted with different energies, multiple
              ! outgoing energy bins may have been scored to. The following
              ! logic treats this special case and results to multiple bins
              call score_fission_eout(p, t, score_index, score_bin)
              cycle SCORE_LOOP
            end if
          end if
          if (survival_biasing) then
            ! No fission events occur if survival biasing is on -- need to
            ! calculate fraction of absorptions that would have resulted in
            ! nu-fission
            if (micro_xs(p % event_nuclide) % absorption > ZERO) then
              score = p % absorb_wgt * micro_xs(p % event_nuclide) % &
                   nu_fission / micro_xs(p % event_nuclide) % absorption * flux
            else
              score = ZERO
            end if
          else
            ! Skip any non-fission events
            if (.not. p % fission) cycle SCORE_LOOP
            ! If there is no outgoing energy filter, than we only need to
            ! score to one bin. For the score to be 'analog', we need to
            ! score the number of particles that were banked in the fission
            ! bank. Since this was weighted by 1/keff, we multiply by keff
            ! to get the proper score.
            score = keff * p % wgt_bank * flux
          end if

        else
          if (i_nuclide > 0) then
            score = micro_xs(i_nuclide) % nu_fission * atom_density * flux
          else
            score = material_xs % nu_fission * flux
          end if
        end if


      case (SCORE_PROMPT_NU_FISSION)
        if (t % estimator == ESTIMATOR_ANALOG) then
          if (survival_biasing .or. p % fission) then
            if (t % find_filter(FILTER_ENERGYOUT) > 0) then
              ! Normally, we only need to make contributions to one scoring
              ! bin. However, in the case of fission, since multiple fission
              ! neutrons were emitted with different energies, multiple
              ! outgoing energy bins may have been scored to. The following
              ! logic treats this special case and results to multiple bins
              call score_fission_eout(p, t, score_index, score_bin)
              cycle SCORE_LOOP
            end if
          end if
          if (survival_biasing) then
            ! No fission events occur if survival biasing is on -- need to
            ! calculate fraction of absorptions that would have resulted in
            ! prompt-nu-fission
            if (micro_xs(p % event_nuclide) % absorption > ZERO) then
                score = p % absorb_wgt * micro_xs(p % event_nuclide) % fission &
                     * nuclides(p % event_nuclide) % nu(E, EMISSION_PROMPT) &
                     / micro_xs(p % event_nuclide) % absorption * flux
            else
              score = ZERO
            end if
          else
            ! Skip any non-fission events
            if (.not. p % fission) cycle SCORE_LOOP
            ! If there is no outgoing energy filter, than we only need to
            ! score to one bin. For the score to be 'analog', we need to
            ! score the number of particles that were banked in the fission
            ! bank as prompt neutrons. Since this was weighted by 1/keff, we
            ! multiply by keff to get the proper score.
            score = keff * p % wgt_bank * (ONE - sum(p % n_delayed_bank) &
                 / real(p % n_bank, 8)) * flux
          end if

        else
          if (i_nuclide > 0) then
              score = micro_xs(i_nuclide) % fission * nuclides(i_nuclide) % &
                   nu(E, EMISSION_PROMPT) * atom_density * flux
          else

            score = ZERO

            ! Loop over all nuclides in the current material
            if (p % material /= MATERIAL_VOID) then
              do l = 1, materials(p % material) % n_nuclides

                ! Get atom density
                atom_density_ = materials(p % material) % atom_density(l)

                ! Get index in nuclides array
                i_nuc = materials(p % material) % nuclide(l)

                ! Accumulate the contribution from each nuclide
                score = score + micro_xs(i_nuc) % fission * nuclides(i_nuc) % &
                     nu(E, EMISSION_PROMPT) * atom_density_ * flux
              end do
            end if
          end if
        end if

      case (SCORE_DELAYED_NU_FISSION)
        ! Set the delayedgroup filter index and the number of delayed group bins
        dg_filter = t % find_filter(FILTER_DELAYEDGROUP)

        if (t % estimator == ESTIMATOR_ANALOG) then
          if (survival_biasing .or. p % fission) then
            if (t % find_filter(FILTER_ENERGYOUT) > 0) then
              ! Normally, we only need to make contributions to one scoring
              ! bin. However, in the case of fission, since multiple fission
              ! neutrons were emitted with different energies, multiple
              ! outgoing energy bins may have been scored to. The following
              ! logic treats this special case and results to multiple bins
              call score_fission_eout(p, t, score_index, score_bin)
              cycle SCORE_LOOP
            end if
          end if
          if (survival_biasing) then
            ! No fission events occur if survival biasing is on -- need to
            ! calculate fraction of absorptions that would have resulted in
            ! delayed-nu-fission
            if (micro_xs(p % event_nuclide) % absorption > ZERO .and. &
                 nuclides(p % event_nuclide) % fissionable) then

              ! Check if the delayed group filter is present
              if (dg_filter > 0) then
                select type(filt => filters(t % filter(dg_filter)) % obj)
                type is (DelayedGroupFilter)

                  ! Loop over all delayed group bins and tally to them
                  ! individually
                  do d_bin = 1, filt % n_bins

                    ! Get the delayed group for this bin
                    d = filt % groups(d_bin)

                    ! Compute the yield for this delayed group
                    yield = nuclides(p % event_nuclide) &
                            % nu(E, EMISSION_DELAYED, d)

                    ! Compute the score and tally to bin
                    score = p % absorb_wgt * yield &
                         * micro_xs(p % event_nuclide) % fission &
                         / micro_xs(p % event_nuclide) % absorption * flux
                    call score_fission_delayed_dg(t, d_bin, score, score_index)
                  end do
                  cycle SCORE_LOOP
                end select
              else
                ! If the delayed group filter is not present, compute the score
                ! by multiplying the absorbed weight by the fraction of the
                ! delayed-nu-fission xs to the absorption xs
                score = p % absorb_wgt * micro_xs(p % event_nuclide) % fission &
                     * nuclides(p % event_nuclide) % nu(E, EMISSION_DELAYED) &
                     / micro_xs(p % event_nuclide) % absorption * flux
              end if
            end if
          else
            ! Skip any non-fission events
            if (.not. p % fission) cycle SCORE_LOOP
            ! If there is no outgoing energy filter, than we only need to
            ! score to one bin. For the score to be 'analog', we need to
            ! score the number of particles that were banked in the fission
            ! bank. Since this was weighted by 1/keff, we multiply by keff
            ! to get the proper score. Loop over the neutrons produced from
            ! fission and check which ones are delayed. If a delayed neutron is
            ! encountered, add its contribution to the fission bank to the
            ! score.

            ! Check if the delayed group filter is present
            if (dg_filter > 0) then
              select type(filt => filters(t % filter(dg_filter)) % obj)
              type is (DelayedGroupFilter)

                ! Loop over all delayed group bins and tally to them
                ! individually
                do d_bin = 1, filt % n_bins

                  ! Get the delayed group for this bin
                  d = filt % groups(d_bin)

                  ! Compute the score and tally to bin
                  score = keff * p % wgt_bank / p % n_bank * &
                       p % n_delayed_bank(d) * flux

                  call score_fission_delayed_dg(t, d_bin, score, score_index)
                end do
                cycle SCORE_LOOP
              end select
            else

              ! Add the contribution from all delayed groups
              score = keff * p % wgt_bank / p % n_bank * &
                   sum(p % n_delayed_bank) * flux
            end if
          end if
        else

          ! Check if tally is on a single nuclide
          if (i_nuclide > 0) then

            ! Check if the delayed group filter is present
            if (dg_filter > 0) then
              select type(filt => filters(t % filter(dg_filter)) % obj)
              type is (DelayedGroupFilter)

                ! Loop over all delayed group bins and tally to them
                ! individually
                do d_bin = 1, filt % n_bins

                  ! Get the delayed group for this bin
                  d = filt % groups(d_bin)

                  ! Compute the yield for this delayed group
                  yield = nuclides(i_nuclide) % nu(E, EMISSION_DELAYED, d)

                  ! Compute the score and tally to bin
                  score = micro_xs(i_nuclide) % fission * yield * &
                       atom_density * flux
                  call score_fission_delayed_dg(t, d_bin, score, score_index)
                end do
                cycle SCORE_LOOP
              end select
            else

              ! If the delayed group filter is not present, compute the score
              ! by multiplying the delayed-nu-fission macro xs by the flux
              score = micro_xs(i_nuclide) % fission * nuclides(i_nuclide) % &
                   nu(E, EMISSION_DELAYED) * atom_density * flux
            end if

          ! Tally is on total nuclides
          else

            ! Check if the delayed group filter is present
            if (dg_filter > 0) then
              select type(filt => filters(t % filter(dg_filter)) % obj)
              type is (DelayedGroupFilter)

                ! Loop over all nuclides in the current material
                if (p % material /= MATERIAL_VOID) then
                  do l = 1, materials(p % material) % n_nuclides

                    ! Get atom density
                    atom_density_ = materials(p % material) % atom_density(l)

                    ! Get index in nuclides array
                    i_nuc = materials(p % material) % nuclide(l)

                    ! Loop over all delayed group bins and tally to them
                    ! individually
                    do d_bin = 1, filt % n_bins

                      ! Get the delayed group for this bin
                      d = filt % groups(d_bin)

                      ! Get the yield for the desired nuclide and delayed group
                      yield = nuclides(i_nuc) % nu(E, EMISSION_DELAYED, d)

                      ! Compute the score and tally to bin
                      score = micro_xs(i_nuc) % fission * yield &
                           * atom_density_ * flux
                      call score_fission_delayed_dg(t, d_bin, score, &
                           score_index)
                    end do
                  end do
                end if
                cycle SCORE_LOOP
              end select
            else

              score = ZERO

              ! Loop over all nuclides in the current material
              if (p % material /= MATERIAL_VOID) then
                do l = 1, materials(p % material) % n_nuclides

                  ! Get atom density
                  atom_density_ = materials(p % material) % atom_density(l)

                  ! Get index in nuclides array
                  i_nuc = materials(p % material) % nuclide(l)

                  ! Accumulate the contribution from each nuclide
                  score = score + micro_xs(i_nuc) % fission * nuclides(i_nuc) %&
                       nu(E, EMISSION_DELAYED) * atom_density_ * flux
                end do
              end if
            end if
          end if
        end if

      case (SCORE_DECAY_RATE)
        ! Set the delayedgroup filter index
        dg_filter = t % find_filter(FILTER_DELAYEDGROUP)

        if (t % estimator == ESTIMATOR_ANALOG) then
          if (survival_biasing) then
            ! No fission events occur if survival biasing is on -- need to
            ! calculate fraction of absorptions that would have resulted in
            ! delayed-nu-fission
            if (micro_xs(p % event_nuclide) % absorption > ZERO .and. &
                 nuclides(p % event_nuclide) % fissionable) then

              ! Check if the delayed group filter is present
              if (dg_filter > 0) then
                select type(filt => filters(t % filter(dg_filter)) % obj)
                type is (DelayedGroupFilter)

                  ! Loop over all delayed group bins and tally to them
                  ! individually
                  do d_bin = 1, filt % n_bins

                    ! Get the delayed group for this bin
                    d = filt % groups(d_bin)

                    ! Compute the yield for this delayed group
                    yield = nuclides(p % event_nuclide) &
                         % nu(E, EMISSION_DELAYED, d)

                    associate (rxn => nuclides(p % event_nuclide) % &
                         reactions(nuclides(p % event_nuclide) % &
                         index_fission(1)))

                      ! Compute the score
                      score = p % absorb_wgt * yield * &
                           micro_xs(p % event_nuclide) % fission &
                           / micro_xs(p % event_nuclide) % absorption &
                           * rxn % products(1 + d) % decay_rate * flux
                    end associate

                    ! Tally to bin
                    call score_fission_delayed_dg(t, d_bin, score, score_index)
                  end do
                  cycle SCORE_LOOP
                end select
              else

                ! If the delayed group filter is not present, compute the score
                ! by accumulating the absorbed weight times the decay rate times
                ! the fraction of the delayed-nu-fission xs to the absorption xs
                ! for all delayed groups.
                score = ZERO

                associate (rxn => nuclides(p % event_nuclide) % &
                     reactions(nuclides(p % event_nuclide) % index_fission(1)))

                  ! We need to be careful not to overshoot the number of delayed
                  ! groups since this could cause the range of the
                  ! rxn % products array to be exceeded. Hence, we use the size
                  ! of this array and not the MAX_DELAYED_GROUPS constant for
                  ! this loop.
                  do d = 1, size(rxn % products) - 2

                    score = score + rxn % products(1 + d) % decay_rate * &
                         p % absorb_wgt &
                         * micro_xs(p % event_nuclide) % fission &
                         * nuclides(p % event_nuclide) % &
                         nu(E, EMISSION_DELAYED, d) &
                         / micro_xs(p % event_nuclide) % absorption * flux
                  end do
                end associate
              end if
            end if
          else

            ! Skip any non-fission events
            if (.not. p % fission) cycle SCORE_LOOP
            ! If there is no outgoing energy filter, than we only need to
            ! score to one bin. For the score to be 'analog', we need to
            ! score the number of particles that were banked in the fission
            ! bank. Since this was weighted by 1/keff, we multiply by keff
            ! to get the proper score. Loop over the neutrons produced from
            ! fission and check which ones are delayed. If a delayed neutron is
            ! encountered, add its contribution to the fission bank to the
            ! score.

            score = ZERO

            ! loop over number of particles banked
            do k = 1, p % n_bank

              ! get the delayed group
              g = fission_bank(n_bank - p % n_bank + k) % delayed_group

              ! Case for tallying delayed emissions
              if (g /= 0) then

                ! Accumulate the decay rate times delayed nu fission score
                associate (rxn => nuclides(p % event_nuclide) % &
                     reactions(nuclides(p % event_nuclide) % index_fission(1)))

                  ! determine score based on bank site weight and keff.
                  score = score + keff * fission_bank(n_bank - p % n_bank + k) &
                       % wgt * rxn % products(1 + g) % decay_rate * flux
                end associate

                ! if the delayed group filter is present, tally to corresponding
                ! delayed group bin if it exists
                if (dg_filter > 0) then

                  ! declare the delayed group filter type
                  select type(filt => filters(t % filter(dg_filter)) % obj)
                  type is (DelayedGroupFilter)

                    ! loop over delayed group bins until the corresponding bin
                    ! is found
                    do d_bin = 1, filt % n_bins
                      d = filt % groups(d_bin)

                      ! check whether the delayed group of the particle is equal
                      ! to the delayed group of this bin
                      if (d == g) then
                        call score_fission_delayed_dg(t, d_bin, score, &
                                                      score_index)
                      end if
                    end do
                  end select

                  ! Reset the score to zero
                  score = ZERO
                end if
              end if
            end do
          end if
        else

          ! Check if tally is on a single nuclide
          if (i_nuclide > 0) then

            ! Check if the delayed group filter is present
            if (dg_filter > 0) then
              select type(filt => filters(t % filter(dg_filter)) % obj)
              type is (DelayedGroupFilter)

                ! Loop over all delayed group bins and tally to them
                ! individually
                do d_bin = 1, filt % n_bins

                  ! Get the delayed group for this bin
                  d = filt % groups(d_bin)

                  ! Compute the yield for this delayed group
                  yield = nuclides(i_nuclide) % nu(E, EMISSION_DELAYED, d)

                  associate (rxn => nuclides(i_nuclide) % &
                       reactions(nuclides(i_nuclide) % index_fission(1)))

                    ! Compute the score and tally to bin
                    score = micro_xs(i_nuclide) % fission * yield * flux * &
                         atom_density * rxn % products(1 + d) % decay_rate
                  end associate

                  ! Tally to bin
                  call score_fission_delayed_dg(t, d_bin, score, score_index)
                end do
                cycle SCORE_LOOP
              end select
            else

              ! If the delayed group filter is not present, compute the score
              ! by accumulating the absorbed weight times the decay rate times
              ! the fraction of the delayed-nu-fission xs to the absorption xs
              ! for all delayed groups.
              score = ZERO

              associate (rxn => nuclides(p % event_nuclide) % &
                   reactions(nuclides(p % event_nuclide) % index_fission(1)))

                ! We need to be careful not to overshoot the number of delayed
                ! groups since this could cause the range of the rxn % products
                ! array to be exceeded. Hence, we use the size of this array
                ! and not the MAX_DELAYED_GROUPS constant for this loop.
                do d = 1, size(rxn % products) - 2

                  score = score + micro_xs(i_nuclide) % fission * flux * &
                       nuclides(i_nuclide) % nu(E, EMISSION_DELAYED) * &
                       atom_density * rxn % products(1 + d) % decay_rate
                end do
              end associate
            end if

            ! Tally is on total nuclides
          else

            ! Check if the delayed group filter is present
            if (dg_filter > 0) then
              select type(filt => filters(t % filter(dg_filter)) % obj)
              type is (DelayedGroupFilter)

                ! Loop over all nuclides in the current material
                if (p % material /= MATERIAL_VOID) then
                  do l = 1, materials(p % material) % n_nuclides

                    ! Get atom density
                    atom_density_ = materials(p % material) % atom_density(l)

                    ! Get index in nuclides array
                    i_nuc = materials(p % material) % nuclide(l)

                    if (nuclides(i_nuc) % fissionable) then

                      ! Loop over all delayed group bins and tally to them
                      ! individually
                      do d_bin = 1, filt % n_bins

                        ! Get the delayed group for this bin
                        d = filt % groups(d_bin)

                        ! Get the yield for the desired nuclide and delayed
                        ! group
                        yield = nuclides(i_nuc) % nu(E, EMISSION_DELAYED, d)

                        associate (rxn => nuclides(i_nuc) % &
                             reactions(nuclides(i_nuc) % index_fission(1)))

                          ! Compute the score
                          score = micro_xs(i_nuc) % fission * yield * flux * &
                               atom_density_ &
                               * rxn % products(1 + d) % decay_rate
                        end associate

                        ! Tally to bin
                        call score_fission_delayed_dg(t, d_bin, score, &
                                                      score_index)
                      end do
                    end if
                  end do
                end if
                cycle SCORE_LOOP
              end select
            else

              score = ZERO

              ! Loop over all nuclides in the current material
              if (p % material /= MATERIAL_VOID) then
                do l = 1, materials(p % material) % n_nuclides

                  ! Get atom density
                  atom_density_ = materials(p % material) % atom_density(l)

                  ! Get index in nuclides array
                  i_nuc = materials(p % material) % nuclide(l)

                  if (nuclides(i_nuc) % fissionable) then

                    associate (rxn => nuclides(i_nuc) % &
                         reactions(nuclides(i_nuc) % index_fission(1)))

                      ! We need to be careful not to overshoot the number of
                      ! delayed groups since this could cause the range of the
                      ! rxn % products array to be exceeded. Hence, we use the
                      ! size of this array and not the MAX_DELAYED_GROUPS
                      ! constant for this loop.
                      do d = 1, size(rxn % products) - 2

                        ! Accumulate the contribution from each nuclide
                        score = score + micro_xs(i_nuc) % fission &
                             * nuclides(i_nuc) % nu(E, EMISSION_DELAYED) &
                             * atom_density_ * flux &
                             * rxn % products(1 + d) % decay_rate
                      end do
                    end associate
                  end if
                end do
              end if
            end if
          end if
        end if

      case (SCORE_KAPPA_FISSION)
        ! Determine kappa-fission cross section on the fly. The ENDF standard
        ! (ENDF-102) states that MT 18 stores the fission energy as the Q_value
        ! (fission(1))

        score = ZERO

        if (t % estimator == ESTIMATOR_ANALOG) then
          if (survival_biasing) then
            ! No fission events occur if survival biasing is on -- need to
            ! calculate fraction of absorptions that would have resulted in
            ! fission scaled by kappa-fission
            associate (nuc => nuclides(p % event_nuclide))
              if (micro_xs(p % event_nuclide) % absorption > ZERO .and. &
                   nuc % fissionable) then
                score = p % absorb_wgt * &
                     nuc % reactions(nuc % index_fission(1)) % Q_value * &
                     micro_xs(p % event_nuclide) % fission / &
                     micro_xs(p % event_nuclide) % absorption * flux
              end if
            end associate
          else
            ! Skip any non-absorption events
            if (p % event == EVENT_SCATTER) cycle SCORE_LOOP
            ! All fission events will contribute, so again we can use
            ! particle's weight entering the collision as the estimate for
            ! the fission energy production rate
            associate (nuc => nuclides(p % event_nuclide))
              if (nuc % fissionable) then
                score = p % last_wgt * &
                     nuc % reactions(nuc % index_fission(1)) % Q_value * &
                     micro_xs(p % event_nuclide) % fission / &
                     micro_xs(p % event_nuclide) % absorption * flux
              end if
            end associate
          end if

        else
          if (i_nuclide > 0) then
            associate (nuc => nuclides(i_nuclide))
              if (nuc % fissionable) then
                score = nuc % reactions(nuc % index_fission(1)) % Q_value * &
                     micro_xs(i_nuclide) % fission * atom_density * flux
              end if
            end associate
          else
            if (p % material == MATERIAL_VOID) then
              score = ZERO
            else
              do l = 1, materials(p % material) % n_nuclides
                ! Determine atom density and index of nuclide
                atom_density_ = materials(p % material) % atom_density(l)
                i_nuc = materials(p % material) % nuclide(l)

                ! If nuclide is fissionable, accumulate kappa fission
                associate(nuc => nuclides(i_nuc))
                  if (nuc % fissionable) then
                    score = score + &
                         nuc % reactions(nuc % index_fission(1)) % Q_value * &
                         micro_xs(i_nuc) % fission * atom_density_ * flux
                  end if
                end associate
              end do
            end if
          end if
        end if

      case (SCORE_EVENTS)
        ! Simply count number of scoring events
        score = ONE

      case (ELASTIC)
        if (t % estimator == ESTIMATOR_ANALOG) then
          ! Check if event MT matches
          if (p % event_MT /= ELASTIC) cycle SCORE_LOOP
          score = p % last_wgt * flux

        else
          if (i_nuclide > 0) then
            if (micro_xs(i_nuclide) % elastic == CACHE_INVALID) then
              call nuclides(i_nuclide) % calculate_elastic_xs(micro_xs(i_nuclide))
            end if
            score = micro_xs(i_nuclide) % elastic * atom_density * flux
          else
            score = ZERO
            if (p % material /= MATERIAL_VOID) then
              do l = 1, materials(p % material) % n_nuclides
                ! Get atom density
                atom_density_ = materials(p % material) % atom_density(l)

                ! Get index in nuclides array
                i_nuc = materials(p % material) % nuclide(l)
                if (micro_xs(i_nuc) % elastic == CACHE_INVALID) then
                  call nuclides(i_nuc) % calculate_elastic_xs(micro_xs(i_nuc))
                end if

                score = score + micro_xs(i_nuc) % elastic * atom_density_ * flux
              end do
            end if
          end if
        end if

      case (SCORE_FISS_Q_PROMPT)
        score = ZERO

        if (t % estimator == ESTIMATOR_ANALOG) then
          if (survival_biasing) then
            ! No fission events occur if survival biasing is on -- need to
            ! calculate fraction of absorptions that would have resulted in
            ! fission scaled by Q-value
            associate (nuc => nuclides(p % event_nuclide))
              if (micro_xs(p % event_nuclide) % absorption > ZERO .and. &
                   allocated(nuc % fission_q_prompt)) then
                score = p % absorb_wgt &
                     * nuc % fission_q_prompt % evaluate(E) &
                     * micro_xs(p % event_nuclide) % fission &
                     / micro_xs(p % event_nuclide) % absorption * flux
              end if
            end associate
          else
            ! Skip any non-absorption events
            if (p % event == EVENT_SCATTER) cycle SCORE_LOOP
            ! All fission events will contribute, so again we can use
            ! particle's weight entering the collision as the estimate for
            ! the fission energy production rate
            associate (nuc => nuclides(p % event_nuclide))
              if (allocated(nuc % fission_q_prompt)) then
                score = p % last_wgt &
                     * nuc % fission_q_prompt % evaluate(E) &
                     * micro_xs(p % event_nuclide) % fission &
                     / micro_xs(p % event_nuclide) % absorption * flux
              end if
            end associate
          end if

        else
          if (i_nuclide > 0) then
            if (allocated(nuclides(i_nuclide) % fission_q_prompt)) then
              score = micro_xs(i_nuclide) % fission * atom_density * flux &
                      * nuclides(i_nuclide) % fission_q_prompt % evaluate(E)
            end if
          else
            if (p % material /= MATERIAL_VOID) then
              do l = 1, materials(p % material) % n_nuclides
                atom_density_ = materials(p % material) % atom_density(l)
                i_nuc = materials(p % material) % nuclide(l)
                if (allocated(nuclides(i_nuc) % fission_q_prompt)) then
                  score = score + micro_xs(i_nuc) % fission * atom_density_ &
                          * flux &
                          * nuclides(i_nuc) % fission_q_prompt % evaluate(E)
                end if
              end do
            end if
          end if
        end if

      case (SCORE_FISS_Q_RECOV)
        score = ZERO

        if (t % estimator == ESTIMATOR_ANALOG) then
          if (survival_biasing) then
            ! No fission events occur if survival biasing is on -- need to
            ! calculate fraction of absorptions that would have resulted in
            ! fission scaled by Q-value
            associate (nuc => nuclides(p % event_nuclide))
              if (micro_xs(p % event_nuclide) % absorption > ZERO .and. &
                   allocated(nuc % fission_q_recov)) then
                score = p % absorb_wgt &
                     * nuc % fission_q_recov % evaluate(E) &
                     * micro_xs(p % event_nuclide) % fission &
                     / micro_xs(p % event_nuclide) % absorption * flux
              end if
            end associate
          else
            ! Skip any non-absorption events
            if (p % event == EVENT_SCATTER) cycle SCORE_LOOP
            ! All fission events will contribute, so again we can use
            ! particle's weight entering the collision as the estimate for
            ! the fission energy production rate
            associate (nuc => nuclides(p % event_nuclide))
              if (allocated(nuc % fission_q_recov)) then
                score = p % last_wgt &
                     * nuc % fission_q_recov % evaluate(E) &
                     * micro_xs(p % event_nuclide) % fission &
                     / micro_xs(p % event_nuclide) % absorption * flux
              end if
            end associate
          end if

        else
          if (i_nuclide > 0) then
            if (allocated(nuclides(i_nuclide) % fission_q_recov)) then
              score = micro_xs(i_nuclide) % fission * atom_density * flux &
                      * nuclides(i_nuclide) % fission_q_recov % evaluate(E)
            end if
          else
            if (p % material /= MATERIAL_VOID) then
              do l = 1, materials(p % material) % n_nuclides
                atom_density_ = materials(p % material) % atom_density(l)
                i_nuc = materials(p % material) % nuclide(l)
                if (allocated(nuclides(i_nuc) % fission_q_recov)) then
                  score = score + micro_xs(i_nuc) % fission * atom_density_ &
                          * flux &
                          * nuclides(i_nuc) % fission_q_recov % evaluate(E)
                end if
              end do
            end if
          end if
        end if

      case (N_2N, N_3N, N_4N, N_GAMMA, N_P, N_A)
        if (t % estimator == ESTIMATOR_ANALOG) then
          ! Check if event MT matches
          if (p % event_MT /= score_bin) cycle SCORE_LOOP
          score = p % last_wgt * flux

        else
          ! Determine index in NuclideMicroXS % reaction array
          select case (score_bin)
          case (N_2N)
            m = 1
          case (N_3N)
            m = 2
          case (N_4N)
            m = 3
          case (N_GAMMA)
            m = 4
          case (N_P)
            m = 5
          case (N_A)
            m = 6
          end select

          if (i_nuclide > 0) then
            score = micro_xs(i_nuclide) % reaction(m) * atom_density * flux
          else
            score = ZERO
            if (p % material /= MATERIAL_VOID) then
              associate (mat => materials(p % material))
                do l = 1, materials(p % material) % n_nuclides
                  i_nuc = mat % nuclide(l)
                  atom_density_ = mat % atom_density(l)
                  score = score + micro_xs(i_nuc) % reaction(m) * atom_density_ * flux
                end do
              end associate
            end if
          end if
        end if

      case default
        if (t % estimator == ESTIMATOR_ANALOG) then
          ! Any other score is assumed to be a MT number. Thus, we just need
          ! to check if it matches the MT number of the event
          if (p % event_MT /= score_bin) cycle SCORE_LOOP
          score = p % last_wgt * flux

        else
          ! Any other cross section has to be calculated on-the-fly. For
          ! cross sections that are used often (e.g. n2n, ngamma, etc. for
          ! depletion), it might make sense to optimize this section or
          ! pre-calculate cross sections
          if (score_bin > 1) then
            ! Set default score
            score = ZERO

            if (i_nuclide > 0) then
              m = nuclides(i_nuclide) % reaction_index(score_bin)
              if (m /= 0) then
                ! Retrieve temperature and energy grid index and interpolation
                ! factor
                i_temp = micro_xs(i_nuclide) % index_temp
                if (i_temp > 0) then
                  i_energy = micro_xs(i_nuclide) % index_grid
                  f = micro_xs(i_nuclide) % interp_factor

                  associate (xs => nuclides(i_nuclide) % reactions(m) &
                             % xs(i_temp))
                    if (i_energy >= xs % threshold) then
                      score = ((ONE - f) * xs % value(i_energy - &
                           xs % threshold + 1) + f * xs % value(i_energy - &
                           xs % threshold + 2)) * atom_density * flux
                    end if
                  end associate
                else
                  ! This block is reached if multipole is turned on and we're in
                  ! the resolved range. Assume xs is zero.
                  score = ZERO
                end if
              end if

            else
              if (p % material /= MATERIAL_VOID) then
                do l = 1, materials(p % material) % n_nuclides
                  ! Get atom density
                  atom_density_ = materials(p % material) % atom_density(l)

                  ! Get index in nuclides array
                  i_nuc = materials(p % material) % nuclide(l)

                  m = nuclides(i_nuc) % reaction_index(score_bin)
                  if (m /= 0) then
                    ! Retrieve temperature and energy grid index and
                    ! interpolation factor
                    i_temp = micro_xs(i_nuc) % index_temp
                    if (i_temp > 0) then
                      i_energy = micro_xs(i_nuc) % index_grid
                      f = micro_xs(i_nuc) % interp_factor

                      associate (xs => nuclides(i_nuc) % reactions(m) &
                                 % xs(i_temp))
                        if (i_energy >= xs % threshold) then
                          score = score + ((ONE - f) * xs % value(i_energy - &
                               xs % threshold + 1) + f * xs % value(i_energy - &
                               xs % threshold + 2)) * atom_density_ * flux
                        end if
                      end associate
                    else
                      ! This block is reached if multipole is turned on and
                      ! we're in the resolved range. Assume xs is zero.
                      score = ZERO
                    end if
                  end if
                end do
              end if
            end if

          else
            call fatal_error("Invalid score type on tally " &
                 // to_str(t % id) // ".")
          end if
        end if

      end select

      !#########################################################################
      ! Add derivative information on score for differential tallies.

      if (t % deriv /= NONE) then
        call apply_derivative_to_score(p, t, i_nuclide, atom_density, &
             score_bin, score)
      end if

      !#########################################################################
      ! Expand score if necessary and add to tally results.
!$omp atomic
      t % results(RESULT_VALUE, score_index, filter_index) = &
           t % results(RESULT_VALUE, score_index, filter_index) + score

    end do SCORE_LOOP
  end subroutine score_general_ce

  subroutine score_general_mg(p, t, start_index, filter_index, i_nuclide, &
       atom_density, flux)
    type(Particle),    intent(in)    :: p
    type(TallyObject), intent(inout) :: t
    integer,           intent(in)    :: start_index
    integer,           intent(in)    :: i_nuclide
    integer,           intent(in)    :: filter_index   ! for % results
    real(8),           intent(in)    :: flux           ! flux estimate
    real(8),           intent(in)    :: atom_density   ! atom/b-cm

    integer :: i                    ! loop index for scoring bins
    integer :: q                    ! loop index for scoring bins
    integer :: score_bin            ! scoring bin, e.g. SCORE_FLUX
    integer :: score_index          ! scoring bin index
    integer :: d                    ! delayed neutron index
    integer :: g                    ! delayed neutron index
    integer :: k                    ! loop index for bank sites
    integer :: d_bin                ! delayed group bin index
    integer :: dg_filter            ! index of delayed group filter
    real(8) :: score                ! analog tally score
    real(8) :: p_uvw(3)             ! Particle's current uvw
    integer :: p_g                  ! Particle group to use for getting info
                                    ! to tally with.
    class(Mgxs), pointer :: matxs
    class(Mgxs), pointer :: nucxs

    ! Set the direction and group to use with get_xs
    if (t % estimator == ESTIMATOR_ANALOG .or. &
         t % estimator == ESTIMATOR_COLLISION) then

      if (survival_biasing) then

        ! Then we either are alive and had a scatter (and so g changed),
        ! or are dead and g did not change
        if (p % alive) then
          p_uvw = p % last_uvw
          p_g = p % last_g
        else
          p_uvw = p % coord(p % n_coord) % uvw
          p_g = p % g
        end if
      else if (p % event == EVENT_SCATTER) then

        ! Then the energy group has been changed by the scattering routine
        ! meaning gin is now in p % last_g
        p_uvw = p % last_uvw
        p_g = p % last_g
      else

        ! No scatter, no change in g.
        p_uvw = p % coord(p % n_coord) % uvw
        p_g = p % g
      end if
    else

      ! No actual collision so g has not changed.
      p_uvw = p % coord(p % n_coord) % uvw
      p_g = p % g
    end if

    ! To significantly reduce de-referencing, point matxs to the
    ! macroscopic Mgxs for the material of interest
    matxs => macro_xs(p % material) % obj

    ! Do same for nucxs, point it to the microscopic nuclide data of interest
    if (i_nuclide > 0) then
      nucxs => nuclides_MG(i_nuclide) % obj
      ! And since we haven't calculated this temperature index yet, do so now
      call nucxs % find_temperature(p % sqrtkT)
    end if

    i = 0
    SCORE_LOOP: do q = 1, t % n_score_bins
      i = i + 1

      ! determine what type of score bin
      score_bin = t % score_bins(i)

      ! determine scoring bin index
      score_index = start_index + i

      !#########################################################################
      ! Determine appropirate scoring value.

      select case(score_bin)


      case (SCORE_FLUX)
        if (t % estimator == ESTIMATOR_ANALOG) then
          ! All events score to a flux bin. We actually use a collision
          ! estimator in place of an analog one since there is no way to count
          ! 'events' exactly for the flux

          if (survival_biasing) then
            ! We need to account for the fact that some weight was already
            ! absorbed
            score = p % last_wgt + p % absorb_wgt
          else
            score = p % last_wgt
          end if
          score = score / material_xs % total * flux

        else
          ! For flux, we need no cross section
          score = flux
        end if


      case (SCORE_TOTAL)
        if (t % estimator == ESTIMATOR_ANALOG) then
          ! All events will score to the total reaction rate. We can just
          ! use the weight of the particle entering the collision as the
          ! score
          if (survival_biasing) then
            ! We need to account for the fact that some weight was already
            ! absorbed
            score = p % last_wgt + p % absorb_wgt
          else
            score = p % last_wgt
          end if

          if (i_nuclide > 0) then
            score = score * atom_density * &
                 nucxs % get_xs('total', p_g, UVW=p_uvw) / &
                 matxs % get_xs('total', p_g, UVW=p_uvw) * flux
          end if

        else
          if (i_nuclide > 0) then
            score = nucxs % get_xs('total', p_g, UVW=p_uvw) * &
                 atom_density * flux
          else
            score = material_xs % total * flux
          end if
        end if


      case (SCORE_INVERSE_VELOCITY)
        if (t % estimator == ESTIMATOR_ANALOG .or. &
             t % estimator == ESTIMATOR_COLLISION) then
          ! All events score to an inverse velocity bin. We actually use a
          ! collision estimator in place of an analog one since there is no way
          ! to count 'events' exactly for the inverse velocity
          if (survival_biasing) then
            ! We need to account for the fact that some weight was already
            ! absorbed
            score = p % last_wgt + p % absorb_wgt
          else
            score = p % last_wgt
          end if

          if (i_nuclide > 0) then
            score = score * nucxs % get_xs('inverse-velocity', p_g, UVW=p_uvw) &
                 / matxs % get_xs('absorption', p_g, UVW=p_uvw) * flux
          else
            score = score * matxs % get_xs('inverse-velocity', p_g, UVW=p_uvw) &
                 / matxs % get_xs('absorption', p_g, UVW=p_uvw) * flux
          end if

        else

          if (i_nuclide > 0) then
            score = flux * nucxs % get_xs('inverse-velocity', p_g, UVW=p_uvw)
          else
            score = flux * matxs % get_xs('inverse-velocity', p_g, UVW=p_uvw)
          end if
        end if


      case (SCORE_SCATTER)
        if (t % estimator == ESTIMATOR_ANALOG) then
          ! Skip any event where the particle didn't scatter
          if (p % event /= EVENT_SCATTER) then
            cycle SCORE_LOOP
          end if

          ! Since only scattering events make it here, again we can use
          ! the weight entering the collision as the estimator for the
          ! reaction rate
          score = p % last_wgt * flux

          ! Since we transport based on material data, the angle selected
          ! was not selected from the f(mu) for the nuclide.  Therefore
          ! adjust the score by the actual probability for that nuclide.
          if (i_nuclide > 0) then
            score = score * atom_density * &
                 nucxs % get_xs('scatter*f_mu/mult', p % last_g, p % g, &
                                UVW=p_uvw, MU=p % mu) / &
                 matxs % get_xs('scatter*f_mu/mult', p % last_g, p % g, &
                                UVW=p_uvw, MU=p % mu)
          end if

        else
          if (i_nuclide > 0) then
            score = atom_density * flux * &
                 nucxs % get_xs('scatter/mult', p_g, UVW=p_uvw)
          else
            ! Get the scattering x/s and take away
            ! the multiplication baked in to sigS
            score = flux * &
                 matxs % get_xs('scatter/mult', p_g, UVW=p_uvw)
          end if
        end if


      case (SCORE_NU_SCATTER)
        if (t % estimator == ESTIMATOR_ANALOG) then
          ! Skip any event where the particle didn't scatter
          if (p % event /= EVENT_SCATTER) then
            cycle SCORE_LOOP
          end if

          ! For scattering production, we need to use the pre-collision
          ! weight times the multiplicity as the estimate for the number of
          ! neutrons exiting a reaction with neutrons in the exit channel
          score = p % wgt * flux

          ! Since we transport based on material data, the angle selected
          ! was not selected from the f(mu) for the nuclide.  Therefore
          ! adjust the score by the actual probability for that nuclide.
          if (i_nuclide > 0) then
            score = score * atom_density * &
                 nucxs % get_xs('scatter*f_mu', p % last_g, p % g, &
                                UVW=p_uvw, MU=p % mu) / &
                 matxs % get_xs('scatter*f_mu', p % last_g, p % g, &
                                UVW=p_uvw, MU=p % mu)
          end if

        else
          if (i_nuclide > 0) then
              score = nucxs % get_xs('scatter', p_g, UVW=p_uvw) * &
                   atom_density * flux
          else
            ! Get the scattering x/s, which includes multiplication
            score = matxs % get_xs('scatter', p_g, UVW=p_uvw) * flux
          end if
        end if


      case (SCORE_ABSORPTION)
        if (t % estimator == ESTIMATOR_ANALOG) then
          if (survival_biasing) then
            ! No absorption events actually occur if survival biasing is on --
            ! just use weight absorbed in survival biasing
            score = p % absorb_wgt * flux
          else
            ! Skip any event where the particle wasn't absorbed
            if (p % event == EVENT_SCATTER) cycle SCORE_LOOP
            ! All fission and absorption events will contribute here, so we
            ! can just use the particle's weight entering the collision
            score = p % last_wgt * flux
          end if
          if (i_nuclide > 0) then
            score = score * atom_density * &
                 nucxs % get_xs('absorption', p_g, UVW=p_uvw) / &
                 matxs % get_xs('absorption', p_g, UVW=p_uvw)
          end if
        else
          if (i_nuclide > 0) then
            score = nucxs % get_xs('absorption', p_g, UVW=p_uvw) * &
                 atom_density * flux
          else
            score = material_xs % absorption * flux
          end if
        end if


      case (SCORE_FISSION)

        if (t % estimator == ESTIMATOR_ANALOG) then
          if (survival_biasing) then
            ! No fission events occur if survival biasing is on -- need to
            ! calculate fraction of absorptions that would have resulted in
            ! fission
            score = p % absorb_wgt * flux
          else
            ! Skip any non-absorption events
            if (p % event == EVENT_SCATTER) cycle SCORE_LOOP
            ! All fission events will contribute, so again we can use
            ! particle's weight entering the collision as the estimate for the
            ! fission reaction rate
            score = p % last_wgt * flux
          end if
          if (i_nuclide > 0) then
            score = score * atom_density * &
                 nucxs % get_xs('fission', p_g, UVW=p_uvw) / &
                 matxs % get_xs('absorption', p_g, UVW=p_uvw)
          else
            score = score * &
                 matxs % get_xs('fission', p_g, UVW=p_uvw) / &
                 matxs % get_xs('absorption', p_g, UVW=p_uvw)
          end if
        else
          if (i_nuclide > 0) then
            score = nucxs % get_xs('fission', p_g, UVW=p_uvw) * &
                 atom_density * flux
          else
            score = matxs % get_xs('fission', p_g, UVW=p_uvw) * flux
          end if
        end if


      case (SCORE_NU_FISSION)

        if (t % estimator == ESTIMATOR_ANALOG) then
          if (survival_biasing .or. p % fission) then
            if (t % find_filter(FILTER_ENERGYOUT) > 0) then
              ! Normally, we only need to make contributions to one scoring
              ! bin. However, in the case of fission, since multiple fission
              ! neutrons were emitted with different energies, multiple
              ! outgoing energy bins may have been scored to. The following
              ! logic treats this special case and results to multiple bins
              call score_fission_eout(p, t, score_index, score_bin)
              cycle SCORE_LOOP
            end if
          end if
          if (survival_biasing) then
            ! No fission events occur if survival biasing is on -- need to
            ! calculate fraction of absorptions that would have resulted in
            ! nu-fission
            score = p % absorb_wgt * flux
            if (i_nuclide > 0) then
              score = score * atom_density * &
                   nucxs % get_xs('nu-fission', p_g, UVW=p_uvw) / &
                   matxs % get_xs('absorption', p_g, UVW=p_uvw)
            else
              score = score * &
                   matxs % get_xs('nu-fission', p_g, UVW=p_uvw) / &
                   matxs % get_xs('absorption', p_g, UVW=p_uvw)
            end if
          else
            ! Skip any non-fission events
            if (.not. p % fission) cycle SCORE_LOOP
            ! If there is no outgoing energy filter, than we only need to
            ! score to one bin. For the score to be 'analog', we need to
            ! score the number of particles that were banked in the fission
            ! bank. Since this was weighted by 1/keff, we multiply by keff
            ! to get the proper score.
            score = keff * p % wgt_bank * flux
            if (i_nuclide > 0) then
              score = score * atom_density * &
                   nucxs % get_xs('fission', p_g, UVW=p_uvw) / &
                   matxs % get_xs('fission', p_g, UVW=p_uvw)
            end if
          end if

        else
          if (i_nuclide > 0) then
            score = nucxs % get_xs('nu-fission', p_g, UVW=p_uvw) * &
                 atom_density * flux
          else
            score = matxs % get_xs('nu-fission', p_g, UVW=p_uvw) * flux
          end if
        end if


      case (SCORE_PROMPT_NU_FISSION)

        if (t % estimator == ESTIMATOR_ANALOG) then
          if (survival_biasing .or. p % fission) then
            if (t % find_filter(FILTER_ENERGYOUT) > 0) then
              ! Normally, we only need to make contributions to one scoring
              ! bin. However, in the case of fission, since multiple fission
              ! neutrons were emitted with different energies, multiple
              ! outgoing energy bins may have been scored to. The following
              ! logic treats this special case and results to multiple bins
              call score_fission_eout(p, t, score_index, score_bin)
              cycle SCORE_LOOP
            end if
          end if
          if (survival_biasing) then
            ! No fission events occur if survival biasing is on -- need to
            ! calculate fraction of absorptions that would have resulted in
            ! nu-fission
            score = p % absorb_wgt * flux
            if (i_nuclide > 0) then
              score = score * atom_density * &
                   nucxs % get_xs('prompt-nu-fission', p_g, UVW=p_uvw) / &
                   matxs % get_xs('absorption', p_g, UVW=p_uvw)
            else
              score = score * &
                   matxs % get_xs('prompt-nu-fission', p_g, UVW=p_uvw) / &
                   matxs % get_xs('absorption', p_g, UVW=p_uvw)
            end if
          else
            ! Skip any non-fission events
            if (.not. p % fission) cycle SCORE_LOOP
            ! If there is no outgoing energy filter, than we only need to
            ! score to one bin. For the score to be 'analog', we need to
            ! score the number of particles that were banked in the fission
            ! bank. Since this was weighted by 1/keff, we multiply by keff
            ! to get the proper score.
            score = keff * p % wgt_bank * (ONE - sum(p % n_delayed_bank) &
                 / real(p % n_bank, 8)) * flux
            if (i_nuclide > 0) then
              score = score * atom_density * &
                   nucxs % get_xs('fission', p_g, UVW=p_uvw) / &
                   matxs % get_xs('fission', p_g, UVW=p_uvw)
            end if
          end if

        else
          if (i_nuclide > 0) then
            score = nucxs % get_xs('prompt-nu-fission', p_g, UVW=p_uvw) * &
                 atom_density * flux
          else
            score = matxs % get_xs('prompt-nu-fission', p_g, UVW=p_uvw) * flux
          end if
        end if


      case (SCORE_DELAYED_NU_FISSION)

        ! Set the delayedgroup filter index and the number of delayed group bins
        dg_filter = t % find_filter(FILTER_DELAYEDGROUP)

        if (t % estimator == ESTIMATOR_ANALOG) then
          if (survival_biasing .or. p % fission) then
            if (t % find_filter(FILTER_ENERGYOUT) > 0) then
              ! Normally, we only need to make contributions to one scoring
              ! bin. However, in the case of fission, since multiple fission
              ! neutrons were emitted with different energies, multiple
              ! outgoing energy bins may have been scored to. The following
              ! logic treats this special case and results to multiple bins
              call score_fission_eout(p, t, score_index, score_bin)
              cycle SCORE_LOOP
            end if
          end if
          if (survival_biasing) then
            ! No fission events occur if survival biasing is on -- need to
            ! calculate fraction of absorptions that would have resulted in
            ! nu-fission
            if (matxs % get_xs('absorption', p_g, UVW=p_uvw) > ZERO) then

              if (dg_filter > 0) then
                select type(filt => filters(t % filter(dg_filter)) % obj)
                type is (DelayedGroupFilter)

                  ! Loop over all delayed group bins and tally to them
                  ! individually
                  do d_bin = 1, filt % n_bins

                    ! Get the delayed group for this bin
                    d = filt % groups(d_bin)

                    score = p % absorb_wgt * flux
                    if (i_nuclide > 0) then
                      score = score * nucxs % get_xs('delayed-nu-fission', &
                           p_g, UVW=p_uvw, dg=d) / &
                           matxs % get_xs('absorption', p_g, UVW=p_uvw)
                    else
                      score = score * matxs % get_xs('delayed-nu-fission', &
                           p_g, UVW=p_uvw, dg=d) / &
                           matxs % get_xs('absorption', p_g, UVW=p_uvw)
                    end if

                    call score_fission_delayed_dg(t, d_bin, score, score_index)
                  end do
                  cycle SCORE_LOOP
                end select
              else
                score = p % absorb_wgt * flux
                if (i_nuclide > 0) then
                  score = score * nucxs % get_xs('delayed-nu-fission', p_g, &
                       UVW=p_uvw) / matxs % get_xs('absorption', p_g, UVW=p_uvw)
                else
                  score = score * matxs % get_xs('delayed-nu-fission', p_g, &
                       UVW=p_uvw) / matxs % get_xs('absorption', p_g, UVW=p_uvw)
                end if
              end if
            end if
          else
            ! Skip any non-fission events
            if (.not. p % fission) cycle SCORE_LOOP
            ! If there is no outgoing energy filter, than we only need to
            ! score to one bin. For the score to be 'analog', we need to
            ! score the number of particles that were banked in the fission
            ! bank. Since this was weighted by 1/keff, we multiply by keff
            ! to get the proper score.

            ! Check if the delayed group filter is present
            if (dg_filter > 0) then
              select type(filt => filters(t % filter(dg_filter)) % obj)
              type is (DelayedGroupFilter)

                ! Loop over all delayed group bins and tally to them
                ! individually
                do d_bin = 1, filt % n_bins

                  ! Get the delayed group for this bin
                  d = filt % groups(d_bin)

                  score = keff * p % wgt_bank / p % n_bank * &
                       p % n_delayed_bank(d) * flux

                  if (i_nuclide > 0) then
                    score = score * atom_density * &
                         nucxs % get_xs('fission', p_g, UVW=p_uvw) / &
                         matxs % get_xs('fission', p_g, UVW=p_uvw)
                  end if

                  call score_fission_delayed_dg(t, d_bin, score, score_index)
                end do
                cycle SCORE_LOOP
              end select
            else
              score = keff * p % wgt_bank / p % n_bank * sum(p % n_delayed_bank) * flux
              if (i_nuclide > 0) then
                score = score * atom_density * &
                     nucxs % get_xs('fission', p_g, UVW=p_uvw) / &
                     matxs % get_xs('fission', p_g, UVW=p_uvw)
              end if
            end if
          end if
        else

          ! Check if the delayed group filter is present
          if (dg_filter > 0) then
            select type(filt => filters(t % filter(dg_filter)) % obj)
            type is (DelayedGroupFilter)

              ! Loop over all delayed group bins and tally to them
              ! individually
              do d_bin = 1, filt % n_bins

                ! Get the delayed group for this bin
                d = filt % groups(d_bin)

                if (i_nuclide > 0) then
                  score = nucxs % get_xs('delayed-nu-fission', p_g, &
                       UVW=p_uvw, dg=d) * atom_density * flux
                else
                  score = matxs % get_xs('delayed-nu-fission', p_g, &
                       UVW=p_uvw, dg=d) * flux
                end if

                call score_fission_delayed_dg(t, d_bin, score, score_index)
              end do
              cycle SCORE_LOOP
            end select
          else
            if (i_nuclide > 0) then
              score = nucxs % get_xs('delayed-nu-fission', p_g, UVW=p_uvw) &
                   * atom_density * flux
            else
              score = matxs % get_xs('delayed-nu-fission', p_g, UVW=p_uvw) &
                   * flux
            end if
          end if
        end if

      case (SCORE_DECAY_RATE)

        ! Set the delayedgroup filter index and the number of delayed group bins
        dg_filter = t % find_filter(FILTER_DELAYEDGROUP)

        if (t % estimator == ESTIMATOR_ANALOG) then
          if (survival_biasing) then
            ! No fission events occur if survival biasing is on -- need to
            ! calculate fraction of absorptions that would have resulted in
            ! nu-fission
            if (matxs % get_xs('absorption', p_g, UVW=p_uvw) > ZERO) then

              if (dg_filter > 0) then
                select type(filt => filters(t % filter(dg_filter)) % obj)
                type is (DelayedGroupFilter)

                  ! Loop over all delayed group bins and tally to them
                  ! individually
                  do d_bin = 1, filt % n_bins

                    ! Get the delayed group for this bin
                    d = filt % groups(d_bin)

                    score = p % absorb_wgt * flux
                    if (i_nuclide > 0) then
                      score = score * nucxs % get_xs('decay rate', p_g, &
                           UVW=p_uvw, dg=d) * &
                           nucxs % get_xs('delayed-nu-fission', p_g, &
                           UVW=p_uvw, dg=d) / matxs % get_xs('absorption', &
                           p_g, UVW=p_uvw)
                    else
                      score = score * matxs % get_xs('decay rate', p_g, &
                           UVW=p_uvw, dg=d) * &
                           matxs % get_xs('delayed-nu-fission', p_g, &
                           UVW=p_uvw, dg=d) / matxs % get_xs('absorption', &
                           p_g, UVW=p_uvw)
                    end if

                    call score_fission_delayed_dg(t, d_bin, score, score_index)
                  end do
                  cycle SCORE_LOOP
                end select
              else

                score = ZERO

                ! If the delayed group filter is not present, compute the score
                ! by accumulating the absorbed weight times the decay rate times
                ! the fraction of the delayed-nu-fission xs to the absorption xs
                ! for all delayed groups.
                do d = 1, num_delayed_groups
                  if (i_nuclide > 0) then
                    score = score + p % absorb_wgt * &
                         nucxs % get_xs('decay rate', p_g, UVW=p_uvw, dg=d) * &
                         nucxs % get_xs('delayed-nu-fission', p_g, UVW=p_uvw, &
                         dg=d) / matxs % get_xs('absorption', p_g, UVW=p_uvw) * flux
                  else
                    score = score + p % absorb_wgt * &
                         matxs % get_xs('decay rate', p_g, UVW=p_uvw, dg=d) * &
                         matxs % get_xs('delayed-nu-fission', p_g, UVW=p_uvw, &
                         dg=d) / matxs % get_xs('absorption', p_g, UVW=p_uvw) * flux
                  end if
                end do
              end if
            end if
          else
            ! Skip any non-fission events
            if (.not. p % fission) cycle SCORE_LOOP
            ! If there is no outgoing energy filter, than we only need to
            ! score to one bin. For the score to be 'analog', we need to
            ! score the number of particles that were banked in the fission
            ! bank. Since this was weighted by 1/keff, we multiply by keff
            ! to get the proper score.

            score = ZERO

            ! loop over number of particles banked
            do k = 1, p % n_bank

              ! get the delayed group
              g = fission_bank(n_bank - p % n_bank + k) % delayed_group

              ! Case for tallying delayed emissions
              if (g /= 0) then

                ! determine score based on bank site weight and keff.
                if (i_nuclide > 0) then
                  score = score + keff * atom_density * &
                       fission_bank(n_bank - p % n_bank + k) % wgt * &
                       nucxs % get_xs('decay rate', p_g, UVW=p_uvw, dg=g) * &
                       nucxs % get_xs('fission', p_g, UVW=p_uvw) / &
                       matxs % get_xs('fission', p_g, UVW=p_uvw) * flux
                else
                  score = score + keff * &
                       fission_bank(n_bank - p % n_bank + k) % wgt * &
                       matxs % get_xs('decay rate', p_g, UVW=p_uvw, dg=g) * flux
                end if

                ! if the delayed group filter is present, tally to corresponding
                ! delayed group bin if it exists
                if (dg_filter > 0) then

                  ! declare the delayed group filter type
                  select type(filt => filters(t % filter(dg_filter)) % obj)
                  type is (DelayedGroupFilter)

                    ! loop over delayed group bins until the corresponding bin
                    ! is found
                    do d_bin = 1, filt % n_bins
                      d = filt % groups(d_bin)

                      ! check whether the delayed group of the particle is equal
                      ! to the delayed group of this bin
                      if (d == g) then
                        call score_fission_delayed_dg(t, d_bin, score, &
                             score_index)
                      end if
                    end do
                  end select

                  ! Reset the score to zero
                  score = ZERO
                end if
              end if
            end do

            ! If the delayed group filter is present, cycle because the
            ! score_fission_delayed_dg(...) has already tallied the score
            if (dg_filter > 0) then
              cycle SCORE_LOOP
            end if
          end if
        else

          ! Check if the delayed group filter is present
          if (dg_filter > 0) then
            select type(filt => filters(t % filter(dg_filter)) % obj)
            type is (DelayedGroupFilter)

              ! Loop over all delayed group bins and tally to them
              ! individually
              do d_bin = 1, filt % n_bins

                ! Get the delayed group for this bin
                d = filt % groups(d_bin)

                if (i_nuclide > 0) then
                  score = nucxs % get_xs('decay rate', p_g, UVW=p_uvw, dg=d) * &
                       nucxs % get_xs('delayed-nu-fission', p_g, UVW=p_uvw, &
                       dg=d) * atom_density * flux
                else
                  score = matxs % get_xs('decay rate', p_g, UVW=p_uvw, dg=d) * &
                       matxs % get_xs('delayed-nu-fission', p_g, UVW=p_uvw, &
                       dg=d) * flux
                end if

                call score_fission_delayed_dg(t, d_bin, score, score_index)
              end do
              cycle SCORE_LOOP
            end select
          else
            score = ZERO

            ! If the delayed group filter is not present, compute the score
            ! by accumulating the absorbed weight times the decay rate times
            ! the fraction of the delayed-nu-fission xs to the absorption xs
            ! for all delayed groups.
            do d = 1, num_delayed_groups
              if (i_nuclide > 0) then
                score = score + atom_density * flux * &
                     nucxs % get_xs('decay rate', p_g, UVW=p_uvw, dg=d) * &
                     nucxs % get_xs('delayed-nu-fission', p_g, UVW=p_uvw, dg=d)
              else
                score = score + flux * &
                     matxs % get_xs('decay rate', p_g, UVW=p_uvw, dg=d) * &
                     matxs % get_xs('delayed-nu-fission', p_g, UVW=p_uvw, dg=d)
              end if
            end do
          end if
        end if


      case (SCORE_KAPPA_FISSION)

        if (t % estimator == ESTIMATOR_ANALOG) then
          if (survival_biasing) then
            ! No fission events occur if survival biasing is on -- need to
            ! calculate fraction of absorptions that would have resulted in
            ! fission
            score = p % absorb_wgt * flux
          else
            ! Skip any non-absorption events
            if (p % event == EVENT_SCATTER) cycle SCORE_LOOP
            ! All fission events will contribute, so again we can use
            ! particle's weight entering the collision as the estimate for the
            ! fission reaction rate
            score = p % last_wgt * flux
          end if
          if (i_nuclide > 0) then
            score = score * atom_density * &
                 nucxs % get_xs('kappa-fission', p_g, UVW=p_uvw) / &
                 matxs % get_xs('absorption', p_g, UVW=p_uvw)
          else
            score = score * &
                 matxs % get_xs('kappa-fission', p_g, UVW=p_uvw) / &
                 matxs % get_xs('absorption', p_g, UVW=p_uvw)
          end if
        else
          if (i_nuclide > 0) then
            score = nucxs % get_xs('kappa-fission', p_g, UVW=p_uvw) * &
                 atom_density * flux
          else
            score = matxs % get_xs('kappa-fission', p_g, UVW=p_uvw) * flux

          end if
        end if


      case (SCORE_EVENTS)
        ! Simply count number of scoring events
        score = ONE

      end select

      !#########################################################################
      ! Expand score if necessary and add to tally results.
!$omp atomic
      t % results(RESULT_VALUE, score_index, filter_index) = &
           t % results(RESULT_VALUE, score_index, filter_index) + score

    end do SCORE_LOOP

<<<<<<< HEAD
    case(SCORE_SCATTER_YN, SCORE_NU_SCATTER_YN)
      score_index = score_index - 1
      num_nm = 1
      ! Find the order for a collection of requested moments
      ! and store the moment contribution of each
      do n = 0, t % moment_order(i)
        ! determine scoring bin index
        score_index = score_index + num_nm
        ! Update number of total n,m bins for this n (m = [-n: n])
        num_nm = 2 * n + 1

        ! multiply score by the angular flux moments and store
        call calc_rn(n, p % last_uvw, rn(1:num_nm))
!$omp critical (score_general_scatt_yn)
        t % results(RESULT_VALUE, score_index: score_index + num_nm - 1, &
             filter_index) = t % results(RESULT_VALUE, &
             score_index: score_index + num_nm - 1, filter_index) &
             + score * calc_pn(n, p % mu) * rn(1:num_nm)
!$omp end critical (score_general_scatt_yn)
      end do
      i = i + (t % moment_order(i) + 1)**2 - 1


    case(SCORE_FLUX_YN, SCORE_TOTAL_YN)
      score_index = score_index - 1
      num_nm = 1
      if (t % estimator == ESTIMATOR_ANALOG .or. &
           t % estimator == ESTIMATOR_COLLISION) then
        uvw = p % last_uvw
      else if (t % estimator == ESTIMATOR_TRACKLENGTH) then
        uvw = p % coord(1) % uvw
      end if
      ! Find the order for a collection of requested moments
      ! and store the moment contribution of each
      do n = 0, t % moment_order(i)
        ! determine scoring bin index
        score_index = score_index + num_nm
        ! Update number of total n,m bins for this n (m = [-n: n])
        num_nm = 2 * n + 1

        ! multiply score by the angular flux moments and store
        call calc_rn(n, uvw, rn(1:num_nm))
!$omp critical (score_general_flux_tot_yn)
        t % results(RESULT_VALUE, score_index: score_index + num_nm - 1, &
             filter_index) = t % results(RESULT_VALUE, &
             score_index: score_index + num_nm - 1, filter_index) &
             + score * rn(1:num_nm)
!$omp end critical (score_general_flux_tot_yn)
      end do
      i = i + (t % moment_order(i) + 1)**2 - 1


    case (SCORE_SCATTER_PN, SCORE_NU_SCATTER_PN)
      score_index = score_index - 1
      ! Find the scattering order for a collection of requested moments
      ! and store the moment contribution of each
      do n = 0, t % moment_order(i)
        ! determine scoring bin index
        score_index = score_index + 1

        ! get the score and tally it
!$omp atomic
        t % results(RESULT_VALUE, score_index, filter_index) = &
             t % results(RESULT_VALUE, score_index, filter_index) &
             + score * calc_pn(n, p % mu)
      end do
      i = i + t % moment_order(i)


    case default
!$omp atomic
      t % results(RESULT_VALUE, score_index, filter_index) = &
           t % results(RESULT_VALUE, score_index, filter_index) + score

    end select

  end subroutine expand_and_score
=======
    nullify(matxs, nucxs)
  end subroutine score_general_mg
>>>>>>> 6fa9b02b

!===============================================================================
! SCORE_ALL_NUCLIDES tallies individual nuclide reaction rates specifically when
! the user requests <nuclides>all</nuclides>.
!===============================================================================

  subroutine score_all_nuclides(p, t, flux, filter_index)

    type(Particle), intent(in) :: p
    type(TallyObject), intent(inout) :: t
    real(8),        intent(in) :: flux
    integer,        intent(in) :: filter_index

    integer :: i             ! loop index for nuclides in material
    integer :: i_nuclide     ! index in nuclides array
    real(8) :: atom_density  ! atom density of single nuclide in atom/b-cm
    type(Material),    pointer :: mat

    ! Get pointer to current material. We need this in order to determine what
    ! nuclides are in the material
    mat => materials(p % material)

    ! ==========================================================================
    ! SCORE ALL INDIVIDUAL NUCLIDE REACTION RATES

    NUCLIDE_LOOP: do i = 1, mat % n_nuclides

      ! Determine index in nuclides array and atom density for i-th nuclide in
      ! current material
      i_nuclide = mat % nuclide(i)
      atom_density = mat % atom_density(i)

      ! Determine score for each bin
      call score_general(p, t, (i_nuclide-1)*t % n_score_bins, filter_index, &
           i_nuclide, atom_density, flux)

    end do NUCLIDE_LOOP

    ! ==========================================================================
    ! SCORE TOTAL MATERIAL REACTION RATES

    i_nuclide = -1
    atom_density = ZERO

    ! Determine score for each bin
    call score_general(p, t, n_nuclides*t % n_score_bins, filter_index, &
         i_nuclide, atom_density, flux)

  end subroutine score_all_nuclides

!===============================================================================
! SCORE_ANALOG_TALLY keeps track of how many events occur in a specified cell,
! energy range, etc. Note that since these are "analog" tallies, they are only
! triggered at every collision, not every event
!===============================================================================

  subroutine score_analog_tally_ce(p)

    type(Particle), intent(in) :: p

    integer :: i, j
    integer :: i_tally
    integer :: i_filt
    integer :: i_bin
    integer :: k                    ! loop index for nuclide bins
    integer :: filter_index         ! single index for single bin
    integer :: i_nuclide            ! index in nuclides array
    real(8) :: filter_weight        ! combined weight of all filters
    logical :: finished             ! found all valid bin combinations

    ! A loop over all tallies is necessary because we need to simultaneously
    ! determine different filter bins for the same tally in order to score to it

    TALLY_LOOP: do i = 1, active_analog_tallies % size()
      ! Get index of tally and pointer to tally
      i_tally = active_analog_tallies % data(i)
      associate (t => tallies(i_tally) % obj)

      ! Find all valid bins in each filter if they have not already been found
      ! for a previous tally.
      do j = 1, size(t % filter)
        i_filt = t % filter(j)
        if (.not. filter_matches(i_filt) % bins_present) then
          call filter_matches(i_filt) % bins % clear()
          call filter_matches(i_filt) % weights % clear()
          call filters(i_filt) % obj % get_all_bins(p, t % estimator, &
               filter_matches(i_filt))
          filter_matches(i_filt) % bins_present = .true.
        end if
        ! If there are no valid bins for this filter, then there is nothing to
        ! score and we can move on to the next tally.
        if (filter_matches(i_filt) % bins % size() == 0) cycle TALLY_LOOP

        ! Set the index of the bin used in the first filter combination
        filter_matches(i_filt) % i_bin = 1
      end do

      ! ========================================================================
      ! Loop until we've covered all valid bins on each of the filters.

      FILTER_LOOP: do

        ! Reset scoring index and weight
        filter_index = 1
        filter_weight = ONE

        ! Determine scoring index and weight for this filter combination
        do j = 1, size(t % filter)
          i_filt = t % filter(j)
          i_bin = filter_matches(i_filt) % i_bin
          filter_index = filter_index + (filter_matches(i_filt) % bins % &
               data(i_bin) - 1) * t % stride(j)
          filter_weight = filter_weight * filter_matches(i_filt) % weights % &
               data(i_bin)
        end do

        ! ======================================================================
        ! Nuclide logic

        ! Check for nuclide bins
        k = 0
        NUCLIDE_LOOP: do while (k < t % n_nuclide_bins)

          ! Increment the index in the list of nuclide bins
          k = k + 1

          if (t % all_nuclides) then
            ! In the case that the user has requested to tally all nuclides, we
            ! can take advantage of the fact that we know exactly how nuclide
            ! bins correspond to nuclide indices.
            if (k == 1) then
              ! If we just entered, set the nuclide bin index to the index in
              ! the nuclides array since this will match the index in the
              ! nuclide bin array.
              k = p % event_nuclide
            elseif (k == p % event_nuclide + 1) then
              ! After we've tallied the individual nuclide bin, we also need
              ! to contribute to the total material bin which is the last bin
              k = n_nuclides + 1
            else
              ! After we've tallied in both the individual nuclide bin and the
              ! total material bin, we're done
              exit
            end if

          else
            ! If the user has explicitly specified nuclides (or specified
            ! none), we need to search through the nuclide bin list one by
            ! one. First we need to get the value of the nuclide bin
            i_nuclide = t % nuclide_bins(k)

            ! Now compare the value against that of the colliding nuclide.
            if (i_nuclide /= p % event_nuclide .and. i_nuclide /= -1) cycle
          end if

          ! Determine score for each bin
          call score_general(p, t, (k-1)*t % n_score_bins, filter_index, &
               i_nuclide, ZERO, filter_weight)

        end do NUCLIDE_LOOP

        ! ======================================================================
        ! Filter logic

        ! Increment the filter bins, starting with the last filter to find the
        ! next valid bin combination
        finished = .true.
        do j = size(t % filter), 1, -1
          i_filt = t % filter(j)
          if (filter_matches(i_filt) % i_bin < filter_matches(i_filt) % &
               bins % size()) then
            filter_matches(i_filt) % i_bin = filter_matches(i_filt) % i_bin + 1
            finished = .false.
            exit
          else
            filter_matches(i_filt) % i_bin = 1
          end if
        end do

        ! Once we have finished all valid bins for each of the filters, exit
        ! the loop.
        if (finished) exit FILTER_LOOP

      end do FILTER_LOOP

      ! If the user has specified that we can assume all tallies are spatially
      ! separate, this implies that once a tally has been scored to, we needn't
      ! check the others. This cuts down on overhead when there are many
      ! tallies specified

      if (assume_separate) exit TALLY_LOOP

      end associate
    end do TALLY_LOOP

    ! Reset filter matches flag
    filter_matches(:) % bins_present = .false.

  end subroutine score_analog_tally_ce

  subroutine score_analog_tally_mg(p)

    type(Particle), intent(in) :: p

    integer :: i, j
    integer :: i_tally
    integer :: i_filt
    integer :: i_bin
    integer :: k                    ! loop index for nuclide bins
    integer :: filter_index         ! single index for single bin
    integer :: i_nuclide            ! index in nuclides array
    real(8) :: filter_weight        ! combined weight of all filters
    real(8) :: atom_density
    logical :: finished             ! found all valid bin combinations
    type(Material),    pointer :: mat

    ! A loop over all tallies is necessary because we need to simultaneously
    ! determine different filter bins for the same tally in order to score to it

    TALLY_LOOP: do i = 1, active_analog_tallies % size()
      ! Get index of tally and pointer to tally
      i_tally = active_analog_tallies % data(i)
      associate (t => tallies(i_tally) % obj)

      ! Find all valid bins in each filter if they have not already been found
      ! for a previous tally.
      do j = 1, size(t % filter)
        i_filt = t % filter(j)
        if (.not. filter_matches(i_filt) % bins_present) then
          call filter_matches(i_filt) % bins % clear()
          call filter_matches(i_filt) % weights % clear()
          call filters(i_filt) % obj % get_all_bins(p, t % estimator, &
               filter_matches(i_filt))
          filter_matches(i_filt) % bins_present = .true.
        end if
        ! If there are no valid bins for this filter, then there is nothing to
        ! score and we can move on to the next tally.
        if (filter_matches(i_filt) % bins % size() == 0) cycle TALLY_LOOP

        ! Set the index of the bin used in the first filter combination
        filter_matches(i_filt) % i_bin = 1
      end do

      ! ========================================================================
      ! Loop until we've covered all valid bins on each of the filters.

      FILTER_LOOP: do

        ! Reset scoring index and weight
        filter_index = 1
        filter_weight = ONE

        ! Determine scoring index and weight for this filter combination
        do j = 1, size(t % filter)
          i_filt = t % filter(j)
          i_bin = filter_matches(i_filt) % i_bin
          filter_index = filter_index + (filter_matches(i_filt) % bins % &
               data(i_bin) - 1) * t % stride(j)
          filter_weight = filter_weight * filter_matches(i_filt) % weights % &
               data(i_bin)
        end do

        ! ======================================================================
        ! Nuclide logic

        ! Check for nuclide bins
        NUCLIDE_LOOP: do k = 1, t % n_nuclide_bins
          ! Get index of nuclide in nuclides array
          i_nuclide = t % nuclide_bins(k)

          if (i_nuclide > 0) then
            if (p % material /= MATERIAL_VOID) then
              ! Get pointer to current material
              mat => materials(p % material)

              ! Determine index of nuclide in Material % atom_density array
              j = mat % mat_nuclide_index(i_nuclide)
              if (j == 0) cycle NUCLIDE_LOOP

              ! Copy corresponding atom density
              atom_density = mat % atom_density(j)
            end if
          else
            atom_density = ZERO
          end if

          call score_general(p, t, (k-1)*t % n_score_bins, filter_index, &
               i_nuclide, atom_density, filter_weight)
        end do NUCLIDE_LOOP

        ! ======================================================================
        ! Filter logic

        ! Increment the filter bins, starting with the last filter to find the
        ! next valid bin combination
        finished = .true.
        do j = size(t % filter), 1, -1
          i_filt = t % filter(j)
          if (filter_matches(i_filt) % i_bin < filter_matches(i_filt) % &
               bins % size()) then
            filter_matches(i_filt) % i_bin = filter_matches(i_filt) % i_bin + 1
            finished = .false.
            exit
          else
            filter_matches(i_filt) % i_bin = 1
          end if
        end do

        ! Once we have finished all valid bins for each of the filters, exit
        ! the loop.
        if (finished) exit FILTER_LOOP

      end do FILTER_LOOP

      ! If the user has specified that we can assume all tallies are spatially
      ! separate, this implies that once a tally has been scored to, we needn't
      ! check the others. This cuts down on overhead when there are many
      ! tallies specified

      if (assume_separate) exit TALLY_LOOP

      end associate
    end do TALLY_LOOP

    ! Reset filter matches flag
    filter_matches(:) % bins_present = .false.

  end subroutine score_analog_tally_mg

!===============================================================================
! SCORE_FISSION_EOUT handles a special case where we need to store neutron
! production rate with an outgoing energy filter (think of a fission matrix). In
! this case, we may need to score to multiple bins if there were multiple
! neutrons produced with different energies.
!===============================================================================

  subroutine score_fission_eout(p, t, i_score, score_bin)

    type(Particle), intent(in)       :: p
    type(TallyObject), intent(inout) :: t
    integer, intent(in)              :: i_score ! index for score
    integer, intent(in)              :: score_bin

    integer :: i             ! index of outgoing energy filter
    integer :: j             ! index of delayedgroup filter
    integer :: d             ! delayed group
    integer :: g             ! another delayed group
    integer :: d_bin         ! delayed group bin index
    integer :: n             ! number of energies on filter
    integer :: k             ! loop index for bank sites
    integer :: l             ! loop index for tally filters
    integer :: f             ! index in filters array
    integer :: b             ! index of filter bin
    integer :: i_bin         ! index of matching filter bin
    integer :: bin_energyout ! original outgoing energy bin
    integer :: i_filter      ! index for matching filter bin combination
    real(8) :: filter_weight ! combined weight of all filters
    real(8) :: score         ! actual score
    real(8) :: E_out         ! energy of fission bank site
    integer :: g_out         ! energy group of fission bank site

    ! save original outgoing energy bin and score index
    i = t % filter(t % find_filter(FILTER_ENERGYOUT))
    i_bin = filter_matches(i) % i_bin
    bin_energyout = filter_matches(i) % bins % data(i_bin)

    ! declare the energyout filter type
    select type(eo_filt => filters(i) % obj)
    type is (EnergyoutFilter)

      ! Get number of energies on filter
      n = size(eo_filt % bins)

      ! Since the creation of fission sites is weighted such that it is
      ! expected to create n_particles sites, we need to multiply the
      ! score by keff to get the true nu-fission rate. Otherwise, the sum
      ! of all nu-fission rates would be ~1.0.

      ! loop over number of particles banked
      do k = 1, p % n_bank

        ! get the delayed group
        g = fission_bank(n_bank - p % n_bank + k) % delayed_group

        ! determine score based on bank site weight and keff
        score = keff * fission_bank(n_bank - p % n_bank + k) % wgt

        ! Add derivative information for differential tallies.  Note that the
        ! i_nuclide and atom_density arguments do not matter since this is an
        ! analog estimator.
        if (t % deriv /= NONE) then
          call apply_derivative_to_score(p, t, 0, ZERO, SCORE_NU_FISSION, score)
        end if

        if (.not. run_CE .and. eo_filt % matches_transport_groups) then

          ! determine outgoing energy group from fission bank
          g_out = int(fission_bank(n_bank - p % n_bank + k) % E)

          ! modify the value so that g_out = 1 corresponds to the highest
          ! energy bin
          g_out = size(eo_filt % bins) - g_out

          ! change outgoing energy bin
          filter_matches(i) % bins % data(i_bin) = g_out

        else

          ! determine outgoing energy from fission bank
          if (run_CE) then
            E_out = fission_bank(n_bank - p % n_bank + k) % E
          else
            E_out = energy_bin_avg(int(fission_bank(n_bank - p % n_bank + k) &
                 % E))
          end if

          ! check if outgoing energy is within specified range on filter
          if (E_out < eo_filt % bins(1) .or. E_out > eo_filt % bins(n)) cycle

          ! change outgoing energy bin
          filter_matches(i) % bins % data(i_bin) = &
               binary_search(eo_filt % bins, n, E_out)

        end if

        ! Case for tallying prompt neutrons
        if (score_bin == SCORE_NU_FISSION .or. &
             (score_bin == SCORE_PROMPT_NU_FISSION .and. g == 0)) then

          ! determine scoring index and weight for this filter combination
          i_filter = 1
          do l = 1, size(t % filter)
            i_filter = i_filter + (filter_matches(t % filter(l)) % bins % &
                 data(filter_matches(t % filter(l)) % i_bin) - 1) * &
                 t % stride(l)
          end do

          ! Add score to tally
!$omp atomic
          t % results(RESULT_VALUE, i_score, i_filter) = &
               t % results(RESULT_VALUE, i_score, i_filter) + score

        ! Case for tallying delayed emissions
        else if (score_bin == SCORE_DELAYED_NU_FISSION .and. g /= 0) then

          ! Get the index of delayed group filter
          j = t % find_filter(FILTER_DELAYEDGROUP)

          ! if the delayed group filter is present, tally to corresponding
          ! delayed group bin if it exists
          if (j > 0) then

            ! declare the delayed group filter type
            select type(dg_filt => filters(t % filter(j)) % obj)
            type is (DelayedGroupFilter)

              ! loop over delayed group bins until the corresponding bin is
              ! found
              do d_bin = 1, dg_filt % n_bins
                d = dg_filt % groups(d_bin)

                ! check whether the delayed group of the particle is equal to
                ! the delayed group of this bin
                if (d == g) then

                  ! Reset scoring index and filter weight
                  i_filter = 1
                  filter_weight = ONE

                  ! determine scoring index and weight for this filter
                  ! combination
                  do l = 1, size(t % filter)
                    f = t % filter(l)
                    b = filter_matches(f) % i_bin
                    i_filter = i_filter + (filter_matches(f) % bins % &
                         data(b) - 1) * t % stride(l)
                    filter_weight = filter_weight * filter_matches(f) % &
                         weights % data(b)
                  end do

                  call score_fission_delayed_dg(t, d_bin, &
                       score * filter_weight, i_score)
                end if
              end do
            end select

          ! if the delayed group filter is not present, add score to tally
          else

            ! Reset scoring index and filter weight
            i_filter = 1
            filter_weight = ONE

            ! determine scoring index and weight for this filter combination
            do l = 1, size(t % filter)
              f = t % filter(l)
              b = filter_matches(f) % i_bin
              i_filter = i_filter + (filter_matches(f) % bins % data(b) - 1) &
                   * t % stride(l)
              filter_weight = filter_weight * filter_matches(f) % weights % &
                   data(b)
            end do

            ! Add score to tally
!$omp atomic
            t % results(RESULT_VALUE, i_score, i_filter) = &
                 t % results(RESULT_VALUE, i_score, i_filter) + score * filter_weight
          end if
        end if
      end do
    end select

    ! reset outgoing energy bin and score index
    filter_matches(i) % bins % data(i_bin) = bin_energyout

  end subroutine score_fission_eout

!===============================================================================
! SCORE_FISSION_DELAYED_DG helper function used to increment the tally when a
! delayed group filter is present.
!===============================================================================

  subroutine score_fission_delayed_dg(t, d_bin, score, score_index)

    type(TallyObject), intent(inout) :: t
    integer, intent(in)              :: d_bin       ! delayed group bin index
    real(8), intent(in)              :: score       ! actual score
    integer, intent(in)              :: score_index ! index for score

    integer :: i             ! loop over tally filters
    integer :: i_filt        ! index in filters array
    integer :: i_bin         ! index of matching filter bin
    integer :: bin_original  ! original bin index
    integer :: filter_index  ! index for matching filter bin combination

    ! save original delayed group bin
    i_filt = t % filter(t % find_filter(FILTER_DELAYEDGROUP))
    i_bin = filter_matches(i_filt) % i_bin
    bin_original = filter_matches(i_filt) % bins % data(i_bin)
    filter_matches(i_filt) % bins % data(i_bin) = d_bin

    ! determine scoring index and weight on the modified matching bins
    filter_index = 1
    do i = 1, size(t % filter)
      filter_index = filter_index + (filter_matches(t % filter(i)) % bins % &
           data(filter_matches(t % filter(i)) % i_bin) - 1) * t % stride(i)
    end do

!$omp atomic
    t % results(RESULT_VALUE, score_index, filter_index) = &
         t % results(RESULT_VALUE, score_index, filter_index) + score

    ! reset original delayed group bin
    filter_matches(i_filt) % bins % data(i_bin) = bin_original

  end subroutine score_fission_delayed_dg

!===============================================================================
! SCORE_TRACKLENGTH_TALLY calculates fluxes and reaction rates based on the
! track-length estimate of the flux. This is triggered at every event (surface
! crossing, lattice crossing, or collision) and thus cannot be done for tallies
! that require post-collision information.
!===============================================================================

  subroutine score_tracklength_tally(p, distance)

    type(Particle), intent(in) :: p
    real(8),        intent(in) :: distance

    integer :: i
    integer :: i_tally
    integer :: i_filt
    integer :: i_bin
    integer :: j                    ! loop index for scoring bins
    integer :: k                    ! loop index for nuclide bins
    integer :: filter_index         ! single index for single bin
    integer :: i_nuclide            ! index in nuclides array (from bins)
    real(8) :: flux                 ! tracklength estimate of flux
    real(8) :: atom_density         ! atom density of single nuclide in atom/b-cm
    real(8) :: filter_weight        ! combined weight of all filters
    logical :: finished             ! found all valid bin combinations
    type(Material),    pointer :: mat

    ! Determine track-length estimate of flux
    flux = p % wgt * distance

    ! A loop over all tallies is necessary because we need to simultaneously
    ! determine different filter bins for the same tally in order to score to it

    TALLY_LOOP: do i = 1, active_tracklength_tallies % size()
      ! Get index of tally and pointer to tally
      i_tally = active_tracklength_tallies % data(i)
      associate (t => tallies(i_tally) % obj)

      ! Find all valid bins in each filter if they have not already been found
      ! for a previous tally.
      do j = 1, size(t % filter)
        i_filt = t % filter(j)
        if (.not. filter_matches(i_filt) % bins_present) then
          call filter_matches(i_filt) % bins % clear()
          call filter_matches(i_filt) % weights % clear()
          call filters(i_filt) % obj % get_all_bins(p, t % estimator, &
               filter_matches(i_filt))
          filter_matches(i_filt) % bins_present = .true.
        end if
        ! If there are no valid bins for this filter, then there is nothing to
        ! score and we can move on to the next tally.
        if (filter_matches(i_filt) % bins % size() == 0) cycle TALLY_LOOP

        ! Set the index of the bin used in the first filter combination
        filter_matches(i_filt) % i_bin = 1
      end do

      ! ========================================================================
      ! Loop until we've covered all valid bins on each of the filters.

      FILTER_LOOP: do

        ! Reset scoring index and weight
        filter_index = 1
        filter_weight = ONE

        ! Determine scoring index and weight for this filter combination
        do j = 1, size(t % filter)
          i_filt = t % filter(j)
          i_bin = filter_matches(i_filt) % i_bin
          filter_index = filter_index + (filter_matches(i_filt) % bins % &
               data(i_bin) - 1) * t % stride(j)
          filter_weight = filter_weight * filter_matches(i_filt) % weights % &
               data(i_bin)
        end do

        ! ======================================================================
        ! Nuclide logic

        if (t % all_nuclides) then
          if (p % material /= MATERIAL_VOID) then
            call score_all_nuclides(p, t, flux * filter_weight, filter_index)
          end if
        else

          NUCLIDE_BIN_LOOP: do k = 1, t % n_nuclide_bins
            ! Get index of nuclide in nuclides array
            i_nuclide = t % nuclide_bins(k)

            if (i_nuclide > 0) then
              if (p % material /= MATERIAL_VOID) then
                ! Get pointer to current material
                mat => materials(p % material)

                ! Determine index of nuclide in Material % atom_density array
                j = mat % mat_nuclide_index(i_nuclide)
                if (j == 0) cycle NUCLIDE_BIN_LOOP

                ! Copy corresponding atom density
                atom_density = mat % atom_density(j)
              else
                atom_density = ZERO
              end if
            end if

            ! Determine score for each bin
            call score_general(p, t, (k-1)*t % n_score_bins, filter_index, &
                 i_nuclide, atom_density, flux * filter_weight)

          end do NUCLIDE_BIN_LOOP

        end if

        ! ======================================================================
        ! Filter logic

        ! Increment the filter bins, starting with the last filter to find the
        ! next valid bin combination
        finished = .true.
        do j = size(t % filter), 1, -1
          i_filt = t % filter(j)
          if (filter_matches(i_filt) % i_bin < filter_matches(i_filt) % &
               bins % size()) then
            filter_matches(i_filt) % i_bin = filter_matches(i_filt) % i_bin + 1
            finished = .false.
            exit
          else
            filter_matches(i_filt) % i_bin = 1
          end if
        end do

        ! Once we have finished all valid bins for each of the filters, exit
        ! the loop.
        if (finished) exit FILTER_LOOP

      end do FILTER_LOOP

      ! If the user has specified that we can assume all tallies are spatially
      ! separate, this implies that once a tally has been scored to, we needn't
      ! check the others. This cuts down on overhead when there are many
      ! tallies specified

      if (assume_separate) exit TALLY_LOOP

      end associate
    end do TALLY_LOOP

    ! Reset filter matches flag
    filter_matches(:) % bins_present = .false.

  end subroutine score_tracklength_tally

!===============================================================================
! SCORE_COLLISION_TALLY calculates fluxes and reaction rates based on the
! 1/Sigma_t estimate of the flux.  This is triggered after every collision.  It
! is invalid for tallies that require post-collison information because it can
! score reactions that didn't actually occur, and we don't a priori know what
! the outcome will be for reactions that we didn't sample.
!===============================================================================

  subroutine score_collision_tally(p)

    type(Particle), intent(in) :: p

    integer :: i
    integer :: i_tally
    integer :: i_filt
    integer :: i_bin
    integer :: j                    ! loop index for scoring bins
    integer :: k                    ! loop index for nuclide bins
    integer :: filter_index         ! single index for single bin
    integer :: i_nuclide            ! index in nuclides array (from bins)
    real(8) :: flux                 ! collision estimate of flux
    real(8) :: atom_density         ! atom density of single nuclide
                                    !   in atom/b-cm
    real(8) :: filter_weight        ! combined weight of all filters
    logical :: finished             ! found all valid bin combinations
    type(Material),    pointer :: mat

    ! Determine collision estimate of flux
    if (survival_biasing) then
      ! We need to account for the fact that some weight was already absorbed
      flux = (p % last_wgt + p % absorb_wgt) / material_xs % total
    else
      flux = p % last_wgt / material_xs % total
    end if

    ! A loop over all tallies is necessary because we need to simultaneously
    ! determine different filter bins for the same tally in order to score to it

    TALLY_LOOP: do i = 1, active_collision_tallies % size()
      ! Get index of tally and pointer to tally
      i_tally = active_collision_tallies % data(i)
      associate (t => tallies(i_tally) % obj)

      ! Find all valid bins in each filter if they have not already been found
      ! for a previous tally.
      do j = 1, size(t % filter)
        i_filt = t % filter(j)
        if (.not. filter_matches(i_filt) % bins_present) then
          call filter_matches(i_filt) % bins % clear()
          call filter_matches(i_filt) % weights % clear()
          call filters(i_filt) % obj % get_all_bins(p, t % estimator, &
               filter_matches(i_filt))
          filter_matches(i_filt) % bins_present = .true.
        end if
        ! If there are no valid bins for this filter, then there is nothing to
        ! score and we can move on to the next tally.
        if (filter_matches(i_filt) % bins % size() == 0) cycle TALLY_LOOP

        ! Set the index of the bin used in the first filter combination
        filter_matches(i_filt) % i_bin = 1
      end do

      ! ========================================================================
      ! Loop until we've covered all valid bins on each of the filters.

      FILTER_LOOP: do

        ! Reset scoring index and weight
        filter_index = 1
        filter_weight = ONE

        ! Determine scoring index and weight for this filter combination
        do j = 1, size(t % filter)
          i_filt = t % filter(j)
          i_bin = filter_matches(i_filt) % i_bin
          filter_index = filter_index + (filter_matches(i_filt) % bins % &
               data(i_bin) - 1) * t % stride(j)
          filter_weight = filter_weight * filter_matches(i_filt) % weights % &
               data(i_bin)
        end do

        ! ======================================================================
        ! Nuclide logic

        if (t % all_nuclides) then
          if (p % material /= MATERIAL_VOID) then
            call score_all_nuclides(p, t, flux * filter_weight, filter_index)
          end if
        else

          NUCLIDE_BIN_LOOP: do k = 1, t % n_nuclide_bins
            ! Get index of nuclide in nuclides array
            i_nuclide = t % nuclide_bins(k)

            if (i_nuclide > 0) then
              if (p % material /= MATERIAL_VOID) then
                ! Get pointer to current material
                mat => materials(p % material)

                ! Determine index of nuclide in Material % atom_density array
                j = mat % mat_nuclide_index(i_nuclide)
                if (j == 0) cycle NUCLIDE_BIN_LOOP

                ! Copy corresponding atom density
                atom_density = mat % atom_density(j)
              else
                atom_density = ZERO
              end if
            end if

            ! Determine score for each bin
            call score_general(p, t, (k-1)*t % n_score_bins, filter_index, &
                 i_nuclide, atom_density, flux * filter_weight)

          end do NUCLIDE_BIN_LOOP

        end if

        ! ======================================================================
        ! Filter logic

        ! Increment the filter bins, starting with the last filter to find the
        ! next valid bin combination
        finished = .true.
        do j = size(t % filter), 1, -1
          i_filt = t % filter(j)
          if (filter_matches(i_filt) % i_bin < filter_matches(i_filt) % &
               bins % size()) then
            filter_matches(i_filt) % i_bin = filter_matches(i_filt) % i_bin + 1
            finished = .false.
            exit
          else
            filter_matches(i_filt) % i_bin = 1
          end if
        end do

        ! Once we have finished all valid bins for each of the filters, exit
        ! the loop.
        if (finished) exit FILTER_LOOP

      end do FILTER_LOOP

      ! If the user has specified that we can assume all tallies are spatially
      ! separate, this implies that once a tally has been scored to, we needn't
      ! check the others. This cuts down on overhead when there are many
      ! tallies specified

      if (assume_separate) exit TALLY_LOOP

      end associate
    end do TALLY_LOOP

    ! Reset filter matches flag
    filter_matches(:) % bins_present = .false.

  end subroutine score_collision_tally

!===============================================================================
! score_surface_tally is called at every surface crossing and can be used to
! tally total or partial currents between two cells
!===============================================================================

  subroutine score_surface_tally(p, tally_vec)
    type(Particle), intent(in)  :: p
    type(VectorInt), intent(in) :: tally_vec

    integer :: i
    integer :: i_tally
    integer :: i_filt
    integer :: i_bin
    integer :: q                    ! loop index for scoring bins
    integer :: k                    ! working index for expand and score
    integer :: score_bin            ! scoring bin, e.g. SCORE_FLUX
    integer :: score_index          ! scoring bin index
    integer :: j                    ! loop index for scoring bins
    integer :: filter_index         ! single index for single bin
    real(8) :: flux                 ! collision estimate of flux
    real(8) :: filter_weight        ! combined weight of all filters
    real(8) :: score                ! analog tally score
    logical :: finished             ! found all valid bin combinations

    ! No collision, so no weight change when survival biasing
    flux = p % wgt

    TALLY_LOOP: do i = 1, tally_vec % size()
      ! Get index of tally and pointer to tally
      i_tally = tally_vec % data(i)
      associate (t => tallies(i_tally) % obj)

      ! Find all valid bins in each filter if they have not already been found
      ! for a previous tally.
      do j = 1, size(t % filter)
        i_filt = t % filter(j)
        if (.not. filter_matches(i_filt) % bins_present) then
          call filter_matches(i_filt) % bins % clear()
          call filter_matches(i_filt) % weights % clear()
          call filters(i_filt) % obj % get_all_bins(p, t % estimator, &
               filter_matches(i_filt))
          filter_matches(i_filt) % bins_present = .true.
        end if
        ! If there are no valid bins for this filter, then there is nothing to
        ! score and we can move on to the next tally.
        if (filter_matches(i_filt) % bins % size() == 0) cycle TALLY_LOOP

        ! Set the index of the bin used in the first filter combination
        filter_matches(i_filt) % i_bin = 1
      end do

      ! ========================================================================
      ! Loop until we've covered all valid bins on each of the filters.

      FILTER_LOOP: do

        ! Reset scoring index and weight
        filter_index = 1
        filter_weight = ONE

        ! Determine scoring index and weight for this filter combination
        do j = 1, size(t % filter)
          i_filt = t % filter(j)
          i_bin = filter_matches(i_filt) % i_bin
          filter_index = filter_index + (filter_matches(i_filt) % bins % &
               data(i_bin) - 1) * t % stride(j)
          filter_weight = filter_weight * filter_matches(i_filt) % weights % &
               data(i_bin)
        end do

        ! Determine score
        score = flux * filter_weight

        ! Currently only one score type
        k = 0
        SCORE_LOOP: do q = 1, t % n_score_bins
          k = k + 1

          ! determine what type of score bin
          score_bin = t % score_bins(q)

          ! determine scoring bin index, no offset from nuclide bins
          score_index = q

          ! Expand score if necessary and add to tally results.
!$omp atomic
          t % results(RESULT_VALUE, score_index, filter_index) = &
               t % results(RESULT_VALUE, score_index, filter_index) + score

        end do SCORE_LOOP

        ! ======================================================================
        ! Filter logic

        ! Increment the filter bins, starting with the last filter to find the
        ! next valid bin combination
        finished = .true.
        do j = size(t % filter), 1, -1
          i_filt = t % filter(j)
          if (filter_matches(i_filt) % i_bin < filter_matches(i_filt) % &
               bins % size()) then
            filter_matches(i_filt) % i_bin = filter_matches(i_filt) % i_bin + 1
            finished = .false.
            exit
          else
            filter_matches(i_filt) % i_bin = 1
          end if
        end do

        ! Once we have finished all valid bins for each of the filters, exit
        ! the loop.
        if (finished) exit FILTER_LOOP

      end do FILTER_LOOP

      end associate

      ! If the user has specified that we can assume all tallies are spatially
      ! separate, this implies that once a tally has been scored to, we needn't
      ! check the others. This cuts down on overhead when there are many
      ! tallies specified

      if (assume_separate) exit TALLY_LOOP

    end do TALLY_LOOP

    ! Reset filter matches flag
    filter_matches(:) % bins_present = .false.

  end subroutine score_surface_tally

!===============================================================================
! APPLY_DERIVATIVE_TO_SCORE multiply the given score by its relative derivative
!===============================================================================

  subroutine apply_derivative_to_score(p, t, i_nuclide, atom_density, &
                                       score_bin, score)
    type(Particle),    intent(in)    :: p
    type(TallyObject), intent(in)    :: t
    integer,           intent(in)    :: i_nuclide
    real(8),           intent(in)    :: atom_density   ! atom/b-cm
    integer,           intent(in)    :: score_bin
    real(8),           intent(inout) :: score

    integer :: l
    logical :: scoring_diff_nuclide
    real(8) :: flux_deriv
    real(8) :: dsig_t, dsig_a, dsig_f, cum_dsig

    if (score == ZERO) return

    ! If our score was previously c then the new score is
    ! c * (1/f * d_f/d_p + 1/c * d_c/d_p)
    ! where (1/f * d_f/d_p) is the (logarithmic) flux derivative and p is the
    ! perturbated variable.

    associate(deriv => tally_derivs(t % deriv))
      flux_deriv = deriv % flux_deriv

      select case (tally_derivs(t % deriv) % variable)

      !=========================================================================
      ! Density derivative:
      ! c = Sigma_MT
      ! c = sigma_MT * N
      ! c = sigma_MT * rho * const
      ! d_c / d_rho = sigma_MT * const
      ! (1 / c) * (d_c / d_rho) = 1 / rho

      case (DIFF_DENSITY)
        select case (t % estimator)

        case (ESTIMATOR_ANALOG)

          select case (score_bin)

          case (SCORE_FLUX)
            score = score * flux_deriv

          case (SCORE_TOTAL, SCORE_SCATTER, SCORE_ABSORPTION, SCORE_FISSION, &
                SCORE_NU_FISSION)
            if (materials(p % material) % id == deriv % diff_material) then
              score = score * (flux_deriv + ONE &
                   / materials(p % material) % density_gpcc)
            else
              score = score * flux_deriv
            end if

          case default
            call fatal_error('Tally derivative not defined for a score on &
                 &tally ' // trim(to_str(t % id)))
          end select

        case (ESTIMATOR_COLLISION)

          select case (score_bin)

          case (SCORE_FLUX)
            score = score * flux_deriv

          case (SCORE_TOTAL, SCORE_SCATTER, SCORE_ABSORPTION, SCORE_FISSION, &
                SCORE_NU_FISSION)
            if (materials(p % material) % id == deriv % diff_material) then
              score = score * (flux_deriv + ONE &
                   / materials(p % material) % density_gpcc)
            else
              score = score * flux_deriv
            end if

          case default
            call fatal_error('Tally derivative not defined for a score on &
                 &tally ' // trim(to_str(t % id)))
          end select

        case default
            call fatal_error("Differential tallies are only implemented for &
                 &analog and collision estimators.")
        end select

      !=========================================================================
      ! Nuclide density derivative:
      ! If we are scoring a reaction rate for a single nuclide then
      ! c = Sigma_MT_i
      ! c = sigma_MT_i * N_i
      ! d_c / d_N_i = sigma_MT_i
      ! (1 / c) * (d_c / d_N_i) = 1 / N_i
      ! If the score is for the total material (i_nuclide = -1)
      ! c = Sum_i(Sigma_MT_i)
      ! d_c / d_N_i = sigma_MT_i
      ! (1 / c) * (d_c / d_N) = sigma_MT_i / Sigma_MT
      ! where i is the perturbed nuclide.

      case (DIFF_NUCLIDE_DENSITY)
        select case (t % estimator)

        case (ESTIMATOR_ANALOG)

          select case (score_bin)

          case (SCORE_FLUX)
            score = score * flux_deriv

          case (SCORE_TOTAL, SCORE_SCATTER, SCORE_ABSORPTION, SCORE_FISSION, &
                SCORE_NU_FISSION)
            if (materials(p % material) % id == deriv % diff_material &
                 .and. p % event_nuclide == deriv % diff_nuclide) then
              associate(mat => materials(p % material))
                ! Search for the index of the perturbed nuclide.
                do l = 1, mat % n_nuclides
                  if (mat % nuclide(l) == deriv % diff_nuclide) exit
                end do

                score = score * (flux_deriv &
                     + ONE / mat % atom_density(l))
              end associate
            else
              score = score * flux_deriv
            end if

          case default
            call fatal_error('Tally derivative not defined for a score on &
                 &tally ' // trim(to_str(t % id)))
          end select

        case (ESTIMATOR_COLLISION)
          scoring_diff_nuclide = &
               (materials(p % material) % id == deriv % diff_material) &
               .and. (i_nuclide == deriv % diff_nuclide)

          select case (score_bin)

          case (SCORE_FLUX)
            score = score * flux_deriv

          case (SCORE_TOTAL)
            if (i_nuclide == -1 .and. &
                 materials(p % material) % id == deriv % diff_material .and. &
                 material_xs % total /= ZERO) then
              score = score * (flux_deriv &
                   + micro_xs(deriv % diff_nuclide) % total &
                   / material_xs % total)
            else if (scoring_diff_nuclide .and. &
                 micro_xs(deriv % diff_nuclide) % total /= ZERO) then
              score = score * (flux_deriv + ONE / atom_density)
            else
              score = score * flux_deriv
            end if

          case (SCORE_SCATTER)
            if (i_nuclide == -1 .and. &
                 materials(p % material) % id == deriv % diff_material .and. &
                 material_xs % total - material_xs % absorption /= ZERO) then
              score = score * (flux_deriv &
                   + (micro_xs(deriv % diff_nuclide) % total &
                   - micro_xs(deriv % diff_nuclide) % absorption) &
                   / (material_xs % total - material_xs % absorption))
            else if (scoring_diff_nuclide .and. &
                 (micro_xs(deriv % diff_nuclide) % total &
                 - micro_xs(deriv % diff_nuclide) % absorption) /= ZERO) then
              score = score * (flux_deriv + ONE / atom_density)
            else
              score = score * flux_deriv
            end if

          case (SCORE_ABSORPTION)
            if (i_nuclide == -1 .and. &
                 materials(p % material) % id == deriv % diff_material .and. &
                 material_xs % absorption /= ZERO) then
              score = score * (flux_deriv &
                   + micro_xs(deriv % diff_nuclide) % absorption &
                   / material_xs % absorption )
            else if (scoring_diff_nuclide .and. &
                 micro_xs(deriv % diff_nuclide) % absorption /= ZERO) then
              score = score * (flux_deriv + ONE / atom_density)
            else
              score = score * flux_deriv
            end if

          case (SCORE_FISSION)
            if (i_nuclide == -1 .and. &
                 materials(p % material) % id == deriv % diff_material .and. &
                 material_xs % fission /= ZERO) then
              score = score * (flux_deriv &
                   + micro_xs(deriv % diff_nuclide) % fission &
                   / material_xs % fission)
            else if (scoring_diff_nuclide .and. &
                 micro_xs(deriv % diff_nuclide) % fission /= ZERO) then
              score = score * (flux_deriv + ONE / atom_density)
            else
              score = score * flux_deriv
            end if

          case (SCORE_NU_FISSION)
            if (i_nuclide == -1 .and. &
                 materials(p % material) % id == deriv % diff_material .and. &
                 material_xs % nu_fission /= ZERO) then
              score = score * (flux_deriv &
                   + micro_xs(deriv % diff_nuclide) % nu_fission &
                   / material_xs % nu_fission)
            else if (scoring_diff_nuclide .and. &
                 micro_xs(deriv % diff_nuclide) % nu_fission /= ZERO) then
              score = score * (flux_deriv + ONE / atom_density)
            else
              score = score * flux_deriv
            end if

          case default
            call fatal_error('Tally derivative not defined for a score on &
                 &tally ' // trim(to_str(t % id)))
          end select

        case default
            call fatal_error("Differential tallies are only implemented for &
                 &analog and collision estimators.")
        end select

      !=========================================================================
      ! Temperature derivative:
      ! If we are scoring a reaction rate for a single nuclide then
      ! c = Sigma_MT_i
      ! c = sigma_MT_i * N_i
      ! d_c / d_T = (d_sigma_Mt_i / d_T) * N_i
      ! (1 / c) * (d_c / d_T) = (d_sigma_MT_i / d_T) / sigma_MT_i
      ! If the score is for the total material (i_nuclide = -1)
      ! (1 / c) * (d_c / d_T) = Sum_i((d_sigma_MT_i / d_T) * N_i) / Sigma_MT_i
      ! where i is the perturbed nuclide.  The d_sigma_MT_i / d_T term is
      ! computed by multipole_deriv_eval.  It only works for the resolved
      ! resonance range and requires multipole data.

      case (DIFF_TEMPERATURE)
        select case (t % estimator)

        case (ESTIMATOR_ANALOG)

          select case (score_bin)

          case (SCORE_FLUX)
            score = score * flux_deriv

          case (SCORE_TOTAL)
            if (materials(p % material) % id == deriv % diff_material .and. &
                 micro_xs(p % event_nuclide) % total > ZERO) then
              associate(mat => materials(p % material))
                ! Search for the index of the perturbed nuclide.
                do l = 1, mat % n_nuclides
                  if (mat % nuclide(l) == p % event_nuclide) exit
                end do

                dsig_t = ZERO
                associate (nuc => nuclides(p % event_nuclide))
                  if (nuc % mp_present .and. &
                       p % last_E >= nuc % multipole % start_E .and. &
                       p % last_E <= nuc % multipole % end_E) then
                    call multipole_deriv_eval(nuc % multipole, p % last_E, &
                         p % sqrtkT, dsig_t, dsig_a, dsig_f)
                  end if
                end associate
                score = score * (flux_deriv &
                     + dsig_t * mat % atom_density(l) / material_xs % total)
              end associate
            else
              score = score * flux_deriv
            end if

          case (SCORE_SCATTER)
            if (materials(p % material) % id == deriv % diff_material .and. &
                 (micro_xs(p % event_nuclide) % total &
                 - micro_xs(p % event_nuclide) % absorption) > ZERO) then
              associate(mat => materials(p % material))
                ! Search for the index of the perturbed nuclide.
                do l = 1, mat % n_nuclides
                  if (mat % nuclide(l) == p % event_nuclide) exit
                end do

                dsig_t = ZERO
                dsig_a = ZERO
                associate (nuc => nuclides(p % event_nuclide))
                  if (nuc % mp_present .and. &
                       p % last_E >= nuc % multipole % start_E .and. &
                       p % last_E <= nuc % multipole % end_E) then
                    call multipole_deriv_eval(nuc % multipole, p % last_E, &
                         p % sqrtkT, dsig_t, dsig_a, dsig_f)
                  end if
                end associate
                score = score * (flux_deriv + (dsig_t - dsig_a) &
                     * mat % atom_density(l) / &
                     (material_xs % total - material_xs % absorption))
              end associate
            else
              score = score * flux_deriv
            end if

          case (SCORE_ABSORPTION)
            if (materials(p % material) % id == deriv % diff_material .and. &
                 micro_xs(p % event_nuclide) % absorption > ZERO) then
              associate(mat => materials(p % material))
                ! Search for the index of the perturbed nuclide.
                do l = 1, mat % n_nuclides
                  if (mat % nuclide(l) == p % event_nuclide) exit
                end do

                dsig_a = ZERO
                associate (nuc => nuclides(p % event_nuclide))
                  if (nuc % mp_present .and. &
                       p % last_E >= nuc % multipole % start_E .and. &
                       p % last_E <= nuc % multipole % end_E) then
                    call multipole_deriv_eval(nuc % multipole, p % last_E, &
                         p % sqrtkT, dsig_t, dsig_a, dsig_f)
                  end if
                end associate
                score = score * (flux_deriv + dsig_a * mat % atom_density(l) &
                                              / material_xs % absorption)
              end associate
            else
              score = score * flux_deriv
            end if

          case (SCORE_FISSION)
            if (materials(p % material) % id == deriv % diff_material .and. &
                 micro_xs(p % event_nuclide) % fission > ZERO) then
              associate(mat => materials(p % material))
                ! Search for the index of the perturbed nuclide.
                do l = 1, mat % n_nuclides
                  if (mat % nuclide(l) == p % event_nuclide) exit
                end do

                dsig_f = ZERO
                associate (nuc => nuclides(p % event_nuclide))
                  if (nuc % mp_present .and. &
                       p % last_E >= nuc % multipole % start_E .and. &
                       p % last_E <= nuc % multipole % end_E) then
                    call multipole_deriv_eval(nuc % multipole, p % last_E, &
                         p % sqrtkT, dsig_t, dsig_a, dsig_f)
                  end if
                end associate
                score = score * (flux_deriv &
                     + dsig_f * mat % atom_density(l) / material_xs % fission)
              end associate
            else
              score = score * flux_deriv
            end if

          case (SCORE_NU_FISSION)
            if (materials(p % material) % id == deriv % diff_material .and. &
                 micro_xs(p % event_nuclide) % nu_fission > ZERO) then
              associate(mat => materials(p % material))
                ! Search for the index of the perturbed nuclide.
                do l = 1, mat % n_nuclides
                  if (mat % nuclide(l) == p % event_nuclide) exit
                end do

                dsig_f = ZERO
                associate (nuc => nuclides(p % event_nuclide))
                  if (nuc % mp_present .and. &
                       p % last_E >= nuc % multipole % start_E .and. &
                       p % last_E <= nuc % multipole % end_E) then
                    call multipole_deriv_eval(nuc % multipole, p % last_E, &
                         p % sqrtkT, dsig_t, dsig_a, dsig_f)
                  end if
                end associate
                score = score * (flux_deriv &
                     + dsig_f * mat % atom_density(l) / material_xs % nu_fission&
                     * micro_xs(p % event_nuclide) % nu_fission &
                     / micro_xs(p % event_nuclide) % fission)
              end associate
            else
              score = score * flux_deriv
            end if

          case default
            call fatal_error('Tally derivative not defined for a score on &
                 &tally ' // trim(to_str(t % id)))
          end select

        case (ESTIMATOR_COLLISION)

          select case (score_bin)

          case (SCORE_FLUX)
            score = score * flux_deriv

          case (SCORE_TOTAL)
            if (i_nuclide == -1 .and. &
                 materials(p % material) % id == deriv % diff_material .and. &
                 material_xs % total > ZERO) then
              cum_dsig = ZERO
              associate(mat => materials(p % material))
                do l = 1, mat % n_nuclides
                  associate (nuc => nuclides(mat % nuclide(l)))
                    if (nuc % mp_present .and. &
                         p % last_E >= nuc % multipole % start_E .and. &
                         p % last_E <= nuc % multipole % end_E .and. &
                         micro_xs(mat % nuclide(l)) % total > ZERO) then
                      call multipole_deriv_eval(nuc % multipole, p % last_E, &
                           p % sqrtkT, dsig_t, dsig_a, dsig_f)
                      cum_dsig = cum_dsig + dsig_t * mat % atom_density(l)
                    end if
                  end associate
                end do
              end associate
              score = score * (flux_deriv &
                   + cum_dsig / material_xs % total)
            else if (materials(p % material) % id == deriv % diff_material &
                 .and. material_xs % total > ZERO) then
              dsig_t = ZERO
              associate (nuc => nuclides(i_nuclide))
                if (nuc % mp_present .and. &
                     p % last_E >= nuc % multipole % start_E .and. &
                     p % last_E <= nuc % multipole % end_E) then
                  call multipole_deriv_eval(nuc % multipole, p % last_E, &
                       p % sqrtkT, dsig_t, dsig_a, dsig_f)
                end if
              end associate
              score = score * (flux_deriv &
                   + dsig_t / micro_xs(i_nuclide) % total)
            else
              score = score * flux_deriv
            end if

          case (SCORE_SCATTER)
            if (i_nuclide == -1 .and. &
                 materials(p % material) % id == deriv % diff_material .and. &
                 (material_xs % total - material_xs % absorption) > ZERO) then
              cum_dsig = ZERO
              associate(mat => materials(p % material))
                do l = 1, mat % n_nuclides
                  associate (nuc => nuclides(mat % nuclide(l)))
                    if (nuc % mp_present .and. &
                         p % last_E >= nuc % multipole % start_E .and. &
                         p % last_E <= nuc % multipole % end_E .and. &
                         (micro_xs(mat % nuclide(l)) % total &
                         - micro_xs(mat % nuclide(l)) % absorption) > ZERO) then
                      call multipole_deriv_eval(nuc % multipole, p % last_E, &
                           p % sqrtkT, dsig_t, dsig_a, dsig_f)
                      cum_dsig = cum_dsig &
                           + (dsig_t - dsig_a) * mat % atom_density(l)
                    end if
                  end associate
                end do
              end associate
              score = score * (flux_deriv + cum_dsig &
                   / (material_xs % total - material_xs % absorption))
            else if ( materials(p % material) % id == deriv % diff_material &
                 .and. (material_xs % total - material_xs % absorption) > ZERO)&
                 then
              dsig_t = ZERO
              dsig_a = ZERO
              associate (nuc => nuclides(i_nuclide))
                if (nuc % mp_present .and. &
                     p % last_E >= nuc % multipole % start_E .and. &
                     p % last_E <= nuc % multipole % end_E) then
                  call multipole_deriv_eval(nuc % multipole, p % last_E, &
                       p % sqrtkT, dsig_t, dsig_a, dsig_f)
                end if
              end associate
              score = score * (flux_deriv + (dsig_t - dsig_a) &
                   / (micro_xs(i_nuclide) % total &
                   - micro_xs(i_nuclide) % absorption))
            else
              score = score * flux_deriv
            end if

          case (SCORE_ABSORPTION)
            if (i_nuclide == -1 .and. &
                 materials(p % material) % id == deriv % diff_material .and. &
                 material_xs % absorption > ZERO) then
              cum_dsig = ZERO
              associate(mat => materials(p % material))
                do l = 1, mat % n_nuclides
                  associate (nuc => nuclides(mat % nuclide(l)))
                    if (nuc % mp_present .and. &
                         p % last_E >= nuc % multipole % start_E .and. &
                         p % last_E <= nuc % multipole % end_E .and. &
                         micro_xs(mat % nuclide(l)) % absorption > ZERO) then
                      call multipole_deriv_eval(nuc % multipole, p % last_E, &
                           p % sqrtkT, dsig_t, dsig_a, dsig_f)
                      cum_dsig = cum_dsig + dsig_a * mat % atom_density(l)
                    end if
                  end associate
                end do
              end associate
              score = score * (flux_deriv &
                   + cum_dsig / material_xs % absorption)
            else if (materials(p % material) % id == deriv % diff_material &
                 .and. material_xs % absorption > ZERO) then
              dsig_a = ZERO
              associate (nuc => nuclides(i_nuclide))
                if (nuc % mp_present .and. &
                     p % last_E >= nuc % multipole % start_E .and. &
                     p % last_E <= nuc % multipole % end_E) then
                  call multipole_deriv_eval(nuc % multipole, p % last_E, &
                       p % sqrtkT, dsig_t, dsig_a, dsig_f)
                end if
              end associate
              score = score * (flux_deriv &
                   + dsig_a / micro_xs(i_nuclide) % absorption)
            else
              score = score * flux_deriv
            end if

          case (SCORE_FISSION)
            if (i_nuclide == -1 .and. &
                 materials(p % material) % id == deriv % diff_material .and. &
                 material_xs % fission > ZERO) then
              cum_dsig = ZERO
              associate(mat => materials(p % material))
                do l = 1, mat % n_nuclides
                  associate (nuc => nuclides(mat % nuclide(l)))
                    if (nuc % mp_present .and. &
                         p % last_E >= nuc % multipole % start_E .and. &
                         p % last_E <= nuc % multipole % end_E .and. &
                         micro_xs(mat % nuclide(l)) % fission > ZERO) then
                      call multipole_deriv_eval(nuc % multipole, p % last_E, &
                           p % sqrtkT, dsig_t, dsig_a, dsig_f)
                      cum_dsig = cum_dsig + dsig_f * mat % atom_density(l)
                    end if
                  end associate
                end do
              end associate
              score = score * (flux_deriv &
                   + cum_dsig / material_xs % fission)
            else if (materials(p % material) % id == deriv % diff_material &
                 .and. material_xs % fission > ZERO) then
              dsig_f = ZERO
              associate (nuc => nuclides(i_nuclide))
                if (nuc % mp_present .and. &
                     p % last_E >= nuc % multipole % start_E .and. &
                     p % last_E <= nuc % multipole % end_E) then
                  call multipole_deriv_eval(nuc % multipole, p % last_E, &
                       p % sqrtkT, dsig_t, dsig_a, dsig_f)
                end if
              end associate
              score = score * (flux_deriv &
                   + dsig_f / micro_xs(i_nuclide) % fission)
            else
              score = score * flux_deriv
            end if

          case (SCORE_NU_FISSION)
            if (i_nuclide == -1 .and. &
                 materials(p % material) % id == deriv % diff_material .and. &
                 material_xs % nu_fission > ZERO) then
              cum_dsig = ZERO
              associate(mat => materials(p % material))
                do l = 1, mat % n_nuclides
                  associate (nuc => nuclides(mat % nuclide(l)))
                    if (nuc % mp_present .and. &
                         p % last_E >= nuc % multipole % start_E .and. &
                         p % last_E <= nuc % multipole % end_E .and. &
                         micro_xs(mat % nuclide(l)) % nu_fission > ZERO) then
                      call multipole_deriv_eval(nuc % multipole, p % last_E, &
                           p % sqrtkT, dsig_t, dsig_a, dsig_f)
                      cum_dsig = cum_dsig + dsig_f * mat % atom_density(l) &
                           * micro_xs(mat % nuclide(l)) % nu_fission &
                           / micro_xs(mat % nuclide(l)) % fission
                    end if
                  end associate
                end do
              end associate
              score = score * (flux_deriv &
                   + cum_dsig / material_xs % nu_fission)
            else if (materials(p % material) % id == deriv % diff_material &
                 .and. material_xs % nu_fission > ZERO) then
              dsig_f = ZERO
              associate (nuc => nuclides(i_nuclide))
                if (nuc % mp_present .and. &
                     p % last_E >= nuc % multipole % start_E .and. &
                     p % last_E <= nuc % multipole % end_E) then
                  call multipole_deriv_eval(nuc % multipole, p % last_E, &
                       p % sqrtkT, dsig_t, dsig_a, dsig_f)
                end if
              end associate
              score = score * (flux_deriv &
                   + dsig_f / micro_xs(i_nuclide) % fission)
            else
              score = score * flux_deriv
            end if

          case default
            call fatal_error('Tally derivative not defined for a score on &
                 &tally ' // trim(to_str(t % id)))
          end select

        case default
            call fatal_error("Differential tallies are only implemented for &
                 &analog and collision estimators.")
        end select
      end select
    end associate
  end subroutine apply_derivative_to_score

!===============================================================================
! SCORE_TRACK_DERIVATIVE Adjust flux derivatives on differential tallies to
! account for a neutron travelling through a perturbed material.
!===============================================================================

  subroutine score_track_derivative(p, distance)
    type(Particle), intent(in) :: p
    real(8),        intent(in) :: distance ! Neutron flight distance

    integer :: i, l
    real(8) :: dsig_t, dsig_a, dsig_f

    ! A void material cannot be perturbed so it will not affect flux derivatives
    if (p % material == MATERIAL_VOID) return

    do i = 1, size(tally_derivs)
      associate(deriv => tally_derivs(i))
        select case (deriv % variable)

        case (DIFF_DENSITY)
          associate (mat => materials(p % material))
            if (mat % id == deriv % diff_material) then
              ! phi is proportional to e^(-Sigma_tot * dist)
              ! (1 / phi) * (d_phi / d_rho) = - (d_Sigma_tot / d_rho) * dist
              ! (1 / phi) * (d_phi / d_rho) = - Sigma_tot / rho * dist
              deriv % flux_deriv = deriv % flux_deriv &
                   - distance * material_xs % total / mat % density_gpcc
            end if
          end associate

        case (DIFF_NUCLIDE_DENSITY)
          associate (mat => materials(p % material))
            if (mat % id == deriv % diff_material) then
              ! phi is proportional to e^(-Sigma_tot * dist)
              ! (1 / phi) * (d_phi / d_N) = - (d_Sigma_tot / d_N) * dist
              ! (1 / phi) * (d_phi / d_N) = - sigma_tot * dist
              deriv % flux_deriv = deriv % flux_deriv &
                   - distance * micro_xs(deriv % diff_nuclide) % total
            end if
          end associate

        case (DIFF_TEMPERATURE)
          associate (mat => materials(p % material))
            if (mat % id == deriv % diff_material) then
              do l=1, mat % n_nuclides
                associate (nuc => nuclides(mat % nuclide(l)))
                  if (nuc % mp_present .and. &
                       p % E >= nuc % multipole % start_E .and. &
                       p % E <= nuc % multipole % end_E) then
                    ! phi is proportional to e^(-Sigma_tot * dist)
                    ! (1 / phi) * (d_phi / d_T) = - (d_Sigma_tot / d_T) * dist
                    ! (1 / phi) * (d_phi / d_T) = - N (d_sigma_tot / d_T) * dist
                    call multipole_deriv_eval(nuc % multipole, p % E, &
                         p % sqrtkT, dsig_t, dsig_a, dsig_f)
                    deriv % flux_deriv = deriv % flux_deriv &
                         - distance * dsig_t * mat % atom_density(l)
                  end if
                end associate
              end do
            end if
          end associate
        end select
      end associate
    end do
  end subroutine score_track_derivative

!===============================================================================
! SCORE_COLLISION_DERIVATIVE Adjust flux derivatives on differential tallies to
! account for a neutron scattering in the perturbed material.  Note that this
! subroutine will be called after absorption events in addition to scattering
! events, but any flux derivatives scored after an absorption will never be
! tallied.  This is because the order of operations is
! 1. Particle is moved.
! 2. score_track_derivative is called.
! 3. Collision physics are computed, and the particle is labeled absorbed.
! 4. Analog- and collision-estimated tallies are scored.
! 5. This subroutine is called.
! 6. Particle is killed and no more tallies are scored.
! Hence, it is safe to assume that only derivative of the scattering cross
! section need to be computed here.
!===============================================================================

  subroutine score_collision_derivative(p)
    type(Particle), intent(in) :: p

    integer :: i, j, l
    real(8) :: dsig_t, dsig_a, dsig_f

    ! A void material cannot be perturbed so it will not affect flux derivatives
    if (p % material == MATERIAL_VOID) return

    do i = 1, size(tally_derivs)
      associate(deriv => tally_derivs(i))
        select case (deriv % variable)

        case (DIFF_DENSITY)
          associate (mat => materials(p % material))
            if (mat % id == deriv % diff_material) then
              ! phi is proportional to Sigma_s
              ! (1 / phi) * (d_phi / d_rho) = (d_Sigma_s / d_rho) / Sigma_s
              ! (1 / phi) * (d_phi / d_rho) = 1 / rho
              deriv % flux_deriv = deriv % flux_deriv &
                   + ONE / mat % density_gpcc
            end if
          end associate

        case (DIFF_NUCLIDE_DENSITY)
          associate (mat => materials(p % material))
            if (mat % id == deriv % diff_material &
                 .and. p % event_nuclide == deriv % diff_nuclide) then
              ! Find the index in this material for the diff_nuclide.
              do j = 1, mat % n_nuclides
                if (mat % nuclide(j) == deriv % diff_nuclide) exit
              end do
              ! Make sure we found the nuclide.
              if (mat % nuclide(j) /= deriv % diff_nuclide) then
                call fatal_error("Couldn't find the right nuclide.")
              end if
              ! phi is proportional to Sigma_s
              ! (1 / phi) * (d_phi / d_N) = (d_Sigma_s / d_N) / Sigma_s
              ! (1 / phi) * (d_phi / d_N) = sigma_s / Sigma_s
              ! (1 / phi) * (d_phi / d_N) = 1 / N
              deriv % flux_deriv = deriv % flux_deriv &
                   + ONE / mat % atom_density(j)
            end if
          end associate

        case (DIFF_TEMPERATURE)
          associate (mat => materials(p % material))
            if (mat % id == deriv % diff_material) then
              do l=1, mat % n_nuclides
                associate (nuc => nuclides(mat % nuclide(l)))
                  if (mat % nuclide(l) == p % event_nuclide .and. &
                       nuc % mp_present .and. &
                       p % last_E >= nuc % multipole % start_E .and. &
                       p % last_E <= nuc % multipole % end_E) then
                    ! phi is proportional to Sigma_s
                    ! (1 / phi) * (d_phi / d_T) = (d_Sigma_s / d_T) / Sigma_s
                    ! (1 / phi) * (d_phi / d_T) = (d_sigma_s / d_T) / sigma_s
                    call multipole_deriv_eval(nuc % multipole, p % last_E, &
                         p % sqrtkT, dsig_t, dsig_a, dsig_f)
                    deriv % flux_deriv = deriv % flux_deriv + (dsig_t - dsig_a)&
                         / (micro_xs(mat % nuclide(l)) % total &
                         - micro_xs(mat % nuclide(l)) % absorption)
                    ! Note that this is an approximation!  The real scattering
                    ! cross section is Sigma_s(E'->E, uvw'->uvw) =
                    ! Sigma_s(E') * P(E'->E, uvw'->uvw).  We are assuming that
                    ! d_P(E'->E, uvw'->uvw) / d_T = 0 and only computing
                    ! d_S(E') / d_T.  Using this approximation in the vicinity
                    ! of low-energy resonances causes errors (~2-5% for PWR
                    ! pincell eigenvalue derivatives).
                  end if
                end associate
              end do
            end if
          end associate
        end select
      end associate
    end do
  end subroutine score_collision_derivative

!===============================================================================
! ZERO_FLUX_DERIVS Set the flux derivatives on differential tallies to zero.
!===============================================================================

  subroutine zero_flux_derivs()
    integer :: i
    do i = 1, size(tally_derivs)
      tally_derivs(i) % flux_deriv = ZERO
    end do
  end subroutine zero_flux_derivs

!===============================================================================
! ACCUMULATE_TALLIES accumulates the sum of the contributions from each history
! within the batch to a new random variable
!===============================================================================

  subroutine accumulate_tallies()

    integer :: i
    real(C_DOUBLE) :: k_col ! Copy of batch collision estimate of keff
    real(C_DOUBLE) :: k_abs ! Copy of batch absorption estimate of keff
    real(C_DOUBLE) :: k_tra ! Copy of batch tracklength estimate of keff
    real(C_DOUBLE) :: val

#ifdef OPENMC_MPI
    ! Combine tally results onto master process
    if (reduce_tallies) call reduce_tally_results()
#endif

    ! Increase number of realizations (only used for global tallies)
    if (reduce_tallies) then
      n_realizations = n_realizations + 1
    else
      n_realizations = n_realizations + n_procs
    end if

    ! Accumulate on master only unless run is not reduced then do it on all
    if (master .or. (.not. reduce_tallies)) then
      ! Accumulate results for each tally
      do i = 1, active_tallies % size()
        call tallies(active_tallies % data(i)) % obj % accumulate()
      end do

      if (run_mode == MODE_EIGENVALUE) then
        if (current_batch > n_inactive) then
          ! Accumulate products of different estimators of k
          k_col = global_tallies(RESULT_VALUE, K_COLLISION) / total_weight
          k_abs = global_tallies(RESULT_VALUE, K_ABSORPTION) / total_weight
          k_tra = global_tallies(RESULT_VALUE, K_TRACKLENGTH) / total_weight
          k_col_abs = k_col_abs + k_col * k_abs
          k_col_tra = k_col_tra + k_col * k_tra
          k_abs_tra = k_abs_tra + k_abs * k_tra
        end if
      end if

      ! Accumulate results for global tallies
      do i = 1, size(global_tallies, 2)
        val = global_tallies(RESULT_VALUE, i)/total_weight
        global_tallies(RESULT_VALUE, i) = ZERO

        global_tallies(RESULT_SUM, i) = global_tallies(RESULT_SUM, i) + val
        global_tallies(RESULT_SUM_SQ, i) = &
             global_tallies(RESULT_SUM_SQ, i) + val*val
      end do
    end if

  end subroutine accumulate_tallies

!===============================================================================
! REDUCE_TALLY_RESULTS collects all the results from tallies onto one processor
!===============================================================================

#ifdef OPENMC_MPI
  subroutine reduce_tally_results()

    integer :: i
    integer :: n       ! number of filter bins
    integer :: m       ! number of score bins
    integer :: n_bins  ! total number of bins
    integer :: mpi_err ! MPI error code
    real(C_DOUBLE), allocatable :: tally_temp(:,:)  ! contiguous array of results
    real(C_DOUBLE), allocatable :: tally_temp2(:,:) ! reduced contiguous results
    real(C_DOUBLE) :: temp(N_GLOBAL_TALLIES), temp2(N_GLOBAL_TALLIES)

    do i = 1, active_tallies % size()
      associate (t => tallies(active_tallies % data(i)) % obj)

        m = size(t % results, 2)
        n = size(t % results, 3)
        n_bins = m*n

        allocate(tally_temp(m,n), tally_temp2(m,n))

        ! Reduce contiguous set of tally results
        tally_temp = t % results(RESULT_VALUE,:,:)
        call MPI_REDUCE(tally_temp, tally_temp2, n_bins, MPI_DOUBLE, &
             MPI_SUM, 0, mpi_intracomm, mpi_err)

        if (master) then
          ! Transfer values to value on master
          t % results(RESULT_VALUE,:,:) = tally_temp2
        else
          ! Reset value on other processors
          t % results(RESULT_VALUE,:,:) = ZERO
        end if

        deallocate(tally_temp, tally_temp2)
      end associate
    end do

    ! Reduce global tallies onto master
    temp = global_tallies(RESULT_VALUE, :)
    call MPI_REDUCE(temp, temp2, N_GLOBAL_TALLIES, MPI_DOUBLE, MPI_SUM, &
         0, mpi_intracomm, mpi_err)
    if (master) then
      global_tallies(RESULT_VALUE, :) = temp2
    else
      global_tallies(RESULT_VALUE, :) = ZERO
    end if

    ! We also need to determine the total starting weight of particles from the
    ! last realization
    temp(1) = total_weight
    call MPI_REDUCE(temp, total_weight, 1, MPI_REAL8, MPI_SUM, &
         0, mpi_intracomm, mpi_err)

  end subroutine reduce_tally_results
#endif

!===============================================================================
! SETUP_ACTIVE_TALLIES
!===============================================================================

  subroutine setup_active_tallies()

    integer :: i ! loop counter

    call active_tallies % clear()
    call active_analog_tallies % clear()
    call active_collision_tallies % clear()
    call active_tracklength_tallies % clear()
    call active_surface_tallies % clear()
    call active_meshsurf_tallies % clear()

    do i = 1, n_tallies
      associate (t => tallies(i) % obj)
        if (t % active) then
          ! Add tally to active tallies
          call active_tallies % push_back(i)

          ! Check what type of tally this is and add it to the appropriate list
          if (t % type == TALLY_VOLUME) then
            if (t % estimator == ESTIMATOR_ANALOG) then
              call active_analog_tallies % push_back(i)
            elseif (t % estimator == ESTIMATOR_TRACKLENGTH) then
              call active_tracklength_tallies % push_back(i)
            elseif (t % estimator == ESTIMATOR_COLLISION) then
              call active_collision_tallies % push_back(i)
            end if
          elseif (t % type == TALLY_MESH_SURFACE) then
            call active_meshsurf_tallies % push_back(i)
          elseif (t % type == TALLY_SURFACE) then
            call active_surface_tallies % push_back(i)
          end if

          ! Check if tally contains depletion reactions and if so, set flag
          if (t % depletion_rx) need_depletion_rx = .true.
        end if
      end associate
    end do

  end subroutine setup_active_tallies

!===============================================================================
!                               C API FUNCTIONS
!===============================================================================

  function openmc_tally_set_type(index, type) result(err) bind(C)
    ! Set the type of the tally
    integer(C_INT32_T), value, intent(in) :: index
    character(kind=C_CHAR), intent(in) :: type(*)
    integer(C_INT) :: err

    integer(C_INT32_T) :: empty(0)
    character(:), allocatable :: type_

    ! Convert C string to Fortran string
    type_ = to_f_string(type)

    err = 0
    if (index >= 1 .and. index <= n_tallies) then
      if (allocated(tallies(index) % obj)) then
        err = E_ALLOCATE
        call set_errmsg("Tally type has already been set.")
      else
        select case (type_)
        case ('generic')
          allocate(TallyObject :: tallies(index) % obj)
        case default
          err = E_UNASSIGNED
          call set_errmsg("Unknown tally type: " // trim(type_))
        end select

        ! When a tally is allocated, set it to have 0 filters
        err = tallies(index) % obj % set_filters(empty)
      end if
    else
      err = E_OUT_OF_BOUNDS
      call set_errmsg("Index in tallies array is out of bounds.")
    end if
  end function openmc_tally_set_type

end module tally<|MERGE_RESOLUTION|>--- conflicted
+++ resolved
@@ -46,9 +46,6 @@
     end subroutine score_analog_tally_
   end interface
 
-  real(C_DOUBLE) :: rn(2 * MAX_ANG_ORDER + 1)
-!$omp threadprivate(rn)
-
 contains
 
 !===============================================================================
@@ -1992,88 +1989,8 @@
 
     end do SCORE_LOOP
 
-<<<<<<< HEAD
-    case(SCORE_SCATTER_YN, SCORE_NU_SCATTER_YN)
-      score_index = score_index - 1
-      num_nm = 1
-      ! Find the order for a collection of requested moments
-      ! and store the moment contribution of each
-      do n = 0, t % moment_order(i)
-        ! determine scoring bin index
-        score_index = score_index + num_nm
-        ! Update number of total n,m bins for this n (m = [-n: n])
-        num_nm = 2 * n + 1
-
-        ! multiply score by the angular flux moments and store
-        call calc_rn(n, p % last_uvw, rn(1:num_nm))
-!$omp critical (score_general_scatt_yn)
-        t % results(RESULT_VALUE, score_index: score_index + num_nm - 1, &
-             filter_index) = t % results(RESULT_VALUE, &
-             score_index: score_index + num_nm - 1, filter_index) &
-             + score * calc_pn(n, p % mu) * rn(1:num_nm)
-!$omp end critical (score_general_scatt_yn)
-      end do
-      i = i + (t % moment_order(i) + 1)**2 - 1
-
-
-    case(SCORE_FLUX_YN, SCORE_TOTAL_YN)
-      score_index = score_index - 1
-      num_nm = 1
-      if (t % estimator == ESTIMATOR_ANALOG .or. &
-           t % estimator == ESTIMATOR_COLLISION) then
-        uvw = p % last_uvw
-      else if (t % estimator == ESTIMATOR_TRACKLENGTH) then
-        uvw = p % coord(1) % uvw
-      end if
-      ! Find the order for a collection of requested moments
-      ! and store the moment contribution of each
-      do n = 0, t % moment_order(i)
-        ! determine scoring bin index
-        score_index = score_index + num_nm
-        ! Update number of total n,m bins for this n (m = [-n: n])
-        num_nm = 2 * n + 1
-
-        ! multiply score by the angular flux moments and store
-        call calc_rn(n, uvw, rn(1:num_nm))
-!$omp critical (score_general_flux_tot_yn)
-        t % results(RESULT_VALUE, score_index: score_index + num_nm - 1, &
-             filter_index) = t % results(RESULT_VALUE, &
-             score_index: score_index + num_nm - 1, filter_index) &
-             + score * rn(1:num_nm)
-!$omp end critical (score_general_flux_tot_yn)
-      end do
-      i = i + (t % moment_order(i) + 1)**2 - 1
-
-
-    case (SCORE_SCATTER_PN, SCORE_NU_SCATTER_PN)
-      score_index = score_index - 1
-      ! Find the scattering order for a collection of requested moments
-      ! and store the moment contribution of each
-      do n = 0, t % moment_order(i)
-        ! determine scoring bin index
-        score_index = score_index + 1
-
-        ! get the score and tally it
-!$omp atomic
-        t % results(RESULT_VALUE, score_index, filter_index) = &
-             t % results(RESULT_VALUE, score_index, filter_index) &
-             + score * calc_pn(n, p % mu)
-      end do
-      i = i + t % moment_order(i)
-
-
-    case default
-!$omp atomic
-      t % results(RESULT_VALUE, score_index, filter_index) = &
-           t % results(RESULT_VALUE, score_index, filter_index) + score
-
-    end select
-
-  end subroutine expand_and_score
-=======
     nullify(matxs, nucxs)
   end subroutine score_general_mg
->>>>>>> 6fa9b02b
 
 !===============================================================================
 ! SCORE_ALL_NUCLIDES tallies individual nuclide reaction rates specifically when
