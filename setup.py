#!/usr/bin/env python

import glob
import sys
import numpy as np

from setuptools import setup, find_packages
try:
    from Cython.Build import cythonize
    have_cython = True
except ImportError:
    have_cython = False


# Determine shared library suffix
if sys.platform == 'darwin':
    suffix = 'dylib'
else:
    suffix = 'so'

# Get version information from __init__.py. This is ugly, but more reliable than
# using an import.
with open('openmc/__init__.py', 'r') as f:
    version = f.readlines()[-1].split()[-1].strip("'")

kwargs = {
    'name': 'openmc',
    'version': version,
    'packages': find_packages(),
    'scripts': glob.glob('scripts/openmc-*'),

<<<<<<< HEAD
          # Data files and librarries
          'package_data': {
              'openmc': ['_libopenmc.{}'.format(suffix)],
              'openmc.data': ['mass.mas12', '*.h5']
          },
=======
    # Data files and librarries
    'package_data': {
        'openmc.capi': ['libopenmc.{}'.format(suffix)],
        'openmc.data': ['mass.mas12', 'fission_Q_data_endfb71.h5']
    },
>>>>>>> 75c7d410

    # Metadata
    'author': 'The OpenMC Development Team',
    'author_email': 'openmc-dev@googlegroups.com',
    'description': 'OpenMC',
    'url': 'https://github.com/mit-crpg/openmc',
    'classifiers': [
        'Development Status :: 4 - Beta',
        'Intended Audience :: Developers',
        'Intended Audience :: End Users/Desktop',
        'Intended Audience :: Science/Research',
        'License :: OSI Approved :: MIT License',
        'Natural Language :: English',
        'Topic :: Scientific/Engineering'
        'Programming Language :: Python :: 2',
        'Programming Language :: Python :: 2.7',
        'Programming Language :: Python :: 3',
        'Programming Language :: Python :: 3.2',
        'Programming Language :: Python :: 3.3',
        'Programming Language :: Python :: 3.4',
        'Programming Language :: Python :: 3.5',
        'Programming Language :: Python :: 3.6',
    ],

    # Required dependencies
    'install_requires': [
        'six', 'numpy>=1.9', 'h5py', 'scipy', 'ipython', 'matplotlib',
        'pandas', 'lxml', 'uncertainties'
    ],

<<<<<<< HEAD
        # Optional dependencies
        'extras_require': {
            'decay': ['uncertainties'],
            'plot': ['matplotlib', 'ipython'],
            'vtk': ['vtk', 'silomesh'],
            'validate': ['lxml']
        },
    })
=======
    # Optional dependencies
    'extras_require': {
        'test': ['pytest', 'pytest-cov'],
        'vtk': ['vtk', 'silomesh'],
    },
}
>>>>>>> 75c7d410

# If Cython is present, add resonance reconstruction capability
if have_cython:
    kwargs.update({
        'ext_modules': cythonize('openmc/data/reconstruct.pyx'),
        'include_dirs': [np.get_include()]
    })

setup(**kwargs)<|MERGE_RESOLUTION|>--- conflicted
+++ resolved
@@ -29,19 +29,11 @@
     'packages': find_packages(),
     'scripts': glob.glob('scripts/openmc-*'),
 
-<<<<<<< HEAD
-          # Data files and librarries
-          'package_data': {
-              'openmc': ['_libopenmc.{}'.format(suffix)],
-              'openmc.data': ['mass.mas12', '*.h5']
-          },
-=======
     # Data files and librarries
     'package_data': {
         'openmc.capi': ['libopenmc.{}'.format(suffix)],
-        'openmc.data': ['mass.mas12', 'fission_Q_data_endfb71.h5']
+        'openmc.data': ['mass.mas12', '*.h5']
     },
->>>>>>> 75c7d410
 
     # Metadata
     'author': 'The OpenMC Development Team',
@@ -72,23 +64,12 @@
         'pandas', 'lxml', 'uncertainties'
     ],
 
-<<<<<<< HEAD
-        # Optional dependencies
-        'extras_require': {
-            'decay': ['uncertainties'],
-            'plot': ['matplotlib', 'ipython'],
-            'vtk': ['vtk', 'silomesh'],
-            'validate': ['lxml']
-        },
-    })
-=======
     # Optional dependencies
     'extras_require': {
         'test': ['pytest', 'pytest-cov'],
         'vtk': ['vtk', 'silomesh'],
     },
 }
->>>>>>> 75c7d410
 
 # If Cython is present, add resonance reconstruction capability
 if have_cython:
