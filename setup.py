#!/usr/bin/env python

import glob
import numpy as np
try:
    from setuptools import setup
    have_setuptools = True
except ImportError:
    from distutils.core import setup
    have_setuptools = False

try:
    from distutils.extension import Extension
    from Cython.Build import cythonize
    have_cython = True
except ImportError:
    have_cython = False


# Get version information from __init__.py. This is ugly, but more reliable than
# using an import.
with open('openmc/__init__.py', 'r') as f:
    version = f.readlines()[-1].split()[-1].strip("'")

kwargs = {'name': 'openmc',
          'version': version,
          'packages': ['openmc', 'openmc.data', 'openmc.mgxs', 'openmc.model',
                       'openmc.stats'],
          'scripts': glob.glob('scripts/openmc-*'),

          # Metadata
          'author': 'Will Boyd',
          'author_email': 'wbinventor@gmail.com',
          'description': 'OpenMC Python API',
          'url': 'https://github.com/mit-crpg/openmc',
          'classifiers': [
              'Intended Audience :: Developers',
              'Intended Audience :: End Users/Desktop',
              'Intended Audience :: Science/Research',
              'License :: OSI Approved :: MIT License',
              'Natural Language :: English',
              'Programming Language :: Python',
              'Topic :: Scientific/Engineering'
          ]}

if have_setuptools:
    kwargs.update({
        # Required dependencies
        'install_requires': ['six', 'numpy>=1.9', 'h5py', 'scipy', 'pandas>=0.17.0'],

        # Optional dependencies
        'extras_require': {
            'decay': ['uncertainties'],
            'plot': ['matplotlib', 'ipython'],
<<<<<<< HEAD
            'sparse': ['scipy'],
            'vtk': ['vtk', 'silomesh'],
            'validate': ['lxml'],
            'reconstruct': ['cython'],
            'ndpp': ['cython']
=======
            'vtk': ['vtk', 'silomesh'],
            'validate': ['lxml'],
            'reconstruct': ['cython'],
            'fast_call': ['cython']
>>>>>>> 1e73dbf6
        },

        # Data files
        'package_data': {
            'openmc.data': ['mass.mas12', 'fission_Q_data_endfb71.h5']
        },
    })

# If Cython is present, add resonance reconstruction capability
if have_cython:
    extensions = [
        Extension("openmc.data.function_methods_cython",
                  ['openmc/data/function_methods_cython.pyx'],
                  include_dirs=[np.get_include()],
                  extra_compile_args=['-O3'], extra_link_args=['-O3']),
        Extension("openmc.data.reconstruct",
                  ['openmc/data/reconstruct.pyx'],
                  include_dirs=[np.get_include()],
                  extra_compile_args=['-O3'], extra_link_args=['-O3']),
        Extension("openmc.stats.univariate_methods_cython",
                  ['openmc/stats/univariate_methods_cython.pyx'],
                  include_dirs=[np.get_include()],
                  extra_compile_args=['-O3'], extra_link_args=['-O3']),
        Extension("openmc.ndpp",
                  ['openmc/ndpp/*.pyx'],
                  include_dirs=[np.get_include()],
                  extra_compile_args=['-O3'], extra_link_args=['-O3'])]
    kwargs.update({
        'ext_modules': cythonize(extensions)
    })

setup(**kwargs)
<|MERGE_RESOLUTION|>--- conflicted
+++ resolved
@@ -52,18 +52,11 @@
         'extras_require': {
             'decay': ['uncertainties'],
             'plot': ['matplotlib', 'ipython'],
-<<<<<<< HEAD
-            'sparse': ['scipy'],
             'vtk': ['vtk', 'silomesh'],
             'validate': ['lxml'],
             'reconstruct': ['cython'],
+            'fast_call': ['cython'],
             'ndpp': ['cython']
-=======
-            'vtk': ['vtk', 'silomesh'],
-            'validate': ['lxml'],
-            'reconstruct': ['cython'],
-            'fast_call': ['cython']
->>>>>>> 1e73dbf6
         },
 
         # Data files
