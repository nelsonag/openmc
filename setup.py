--- conflicted
+++ resolved
@@ -6,7 +6,6 @@
 
 from setuptools import setup, find_packages
 try:
-    from distutils.extension import Extension
     from Cython.Build import cythonize
     have_cython = True
 except ImportError:
@@ -24,19 +23,11 @@
 with open('openmc/__init__.py', 'r') as f:
     version = f.readlines()[-1].split()[-1].strip("'")
 
-<<<<<<< HEAD
-kwargs = {'name': 'openmc',
-          'version': version,
-          'packages': ['openmc', 'openmc.data', 'openmc.mgxs', 'openmc.model',
-                       'openmc.stats', 'openmc.ndpp'],
-          'scripts': glob.glob('scripts/openmc-*'),
-=======
 kwargs = {
     'name': 'openmc',
     'version': version,
     'packages': find_packages(),
     'scripts': glob.glob('scripts/openmc-*'),
->>>>>>> 93746953
 
     # Data files and librarries
     'package_data': {
@@ -67,29 +58,18 @@
         'Programming Language :: Python :: 3.6',
     ],
 
-<<<<<<< HEAD
-        # Optional dependencies
-        'extras_require': {
-            'decay': ['uncertainties'],
-            'plot': ['matplotlib', 'ipython'],
-            'vtk': ['vtk', 'silomesh'],
-            'validate': ['lxml'],
-            'reconstruct': ['cython'],
-            'fast_call': ['cython'],
-            'ndpp': ['cython']
-        },
-=======
     # Required dependencies
     'install_requires': [
         'six', 'numpy>=1.9', 'h5py', 'scipy', 'ipython', 'matplotlib',
         'pandas', 'lxml', 'uncertainties'
     ],
->>>>>>> 93746953
 
     # Optional dependencies
     'extras_require': {
         'test': ['pytest', 'pytest-cov'],
         'vtk': ['vtk', 'silomesh'],
+        'fast_call': ['cython'],
+        'ndpp': ['cython'],
     },
 }
 
