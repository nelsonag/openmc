from __future__ import division

from collections import Iterable, MutableSequence, defaultdict
import copy
from functools import partial
import os
import pickle
import itertools
from numbers import Integral, Real
import sys
import warnings
from xml.etree import ElementTree as ET

import numpy as np

from openmc import Mesh, Filter, Trigger, Nuclide
from openmc.arithmetic import *
from openmc.filter import _FILTER_TYPES
import openmc.checkvalue as cv
from openmc.clean_xml import *

if sys.version_info[0] >= 3:
    basestring = str


# "Static" variable for auto-generated Tally IDs
AUTO_TALLY_ID = 10000

# The tally arithmetic product types. The tensor product performs the full
# cross product of the data in two tallies with respect to a specified axis
# (filters, nuclides, or scores). The entrywise product performs the arithmetic
# operation entrywise across the entries in two tallies with respect to a
# specified axis.
_PRODUCT_TYPES = ['tensor', 'entrywise']

# The following indicate acceptable types when setting Tally.scores,
# Tally.nuclides, and Tally.filters
_SCORE_CLASSES = (basestring, CrossScore, AggregateScore)
_NUCLIDE_CLASSES = (basestring, Nuclide, CrossNuclide, AggregateNuclide)
_FILTER_CLASSES = (Filter, CrossFilter, AggregateFilter)


def reset_auto_tally_id():
    global AUTO_TALLY_ID
    AUTO_TALLY_ID = 10000


class Tally(object):
    """A tally defined by a set of scores that are accumulated for a list of
    nuclides given a set of filters.

    Parameters
    ----------
    tally_id : int, optional
        Unique identifier for the tally. If none is specified, an identifier
        will automatically be assigned
    name : str, optional
        Name of the tally. If not specified, the name is the empty string.

    Attributes
    ----------
    id : int
        Unique identifier for the tally
    name : str
        Name of the tally
    filters : list of openmc.Filter
        List of specified filters for the tally
    nuclides : list of openmc.Nuclide
        List of nuclides to score results for
    scores : list of str
        List of defined scores, e.g. 'flux', 'fission', etc.
    estimator : {'analog', 'tracklength', 'collision'}
        Type of estimator for the tally
    triggers : list of openmc.Trigger
        List of tally triggers
    num_scores : int
        Total number of scores, accounting for the fact that a single
        user-specified score, e.g. scatter-P3 or flux-Y2,2, might have multiple
        bins
    num_filter_bins : int
        Total number of filter bins accounting for all filters
    num_bins : int
        Total number of bins for the tally
    shape : 3-tuple of int
        The shape of the tally data array ordered as the number of filter bins,
        nuclide bins and score bins
    num_realizations : int
        Total number of realizations
    with_summary : bool
        Whether or not a Summary has been linked
    sum : numpy.ndarray
        An array containing the sum of each independent realization for each bin
    sum_sq : numpy.ndarray
        An array containing the sum of each independent realization squared for
        each bin
    mean : numpy.ndarray
        An array containing the sample mean for each bin
    std_dev : numpy.ndarray
        An array containing the sample standard deviation for each bin
    derived : bool
        Whether or not the tally is derived from one or more other tallies
    sparse : bool
        Whether or not the tally uses SciPy's LIL sparse matrix format for
        compressed data storage

    """

    def __init__(self, tally_id=None, name=''):
        # Initialize Tally class attributes
        self.id = tally_id
        self.name = name
        self._filters = cv.CheckedList(_FILTER_CLASSES, 'tally filters')
        self._nuclides = cv.CheckedList(_NUCLIDE_CLASSES, 'tally nuclides')
        self._scores = cv.CheckedList(_SCORE_CLASSES, 'tally scores')
        self._estimator = None
        self._triggers = cv.CheckedList(Trigger, 'tally triggers')

        self._num_realizations = 0
        self._with_summary = False

        self._sum = None
        self._sum_sq = None
        self._mean = None
        self._std_dev = None
        self._with_batch_statistics = False
        self._derived = False
        self._sparse = False

        self._sp_filename = None
        self._results_read = False

    def __deepcopy__(self, memo):
        existing = memo.get(id(self))

        # If this is the first time we have tried to copy this object, create a copy
        if existing is None:
            clone = type(self).__new__(type(self))
            clone.id = self.id
            clone.name = self.name
            clone.estimator = self.estimator
            clone.num_realizations = self.num_realizations
            clone._sum = copy.deepcopy(self._sum, memo)
            clone._sum_sq = copy.deepcopy(self._sum_sq, memo)
            clone._mean = copy.deepcopy(self._mean, memo)
            clone._std_dev = copy.deepcopy(self._std_dev, memo)
            clone._with_summary = self.with_summary
            clone._with_batch_statistics = self.with_batch_statistics
            clone._derived = self.derived
            clone._sparse = self.sparse
            clone._sp_filename = self._sp_filename
            clone._results_read = self._results_read

            clone._filters = []
            for self_filter in self.filters:
                clone.filters.append(copy.deepcopy(self_filter, memo))

            clone._nuclides = []
            for nuclide in self.nuclides:
                clone.nuclides.append(copy.deepcopy(nuclide, memo))

            clone._scores = []
            for score in self.scores:
                clone.scores.append(score)

            clone._triggers = []
            for trigger in self.triggers:
                clone.triggers.append(trigger)

            memo[id(self)] = clone

            return clone

        # If this object has been copied before, return the first copy made
        else:
            return existing

    def __eq__(self, other):
        if not isinstance(other, Tally):
            return False

        # Check all filters
        if len(self.filters) != len(other.filters):
            return False

        for self_filter in self.filters:
            if self_filter not in other.filters:
                return False

        # Check all nuclides
        if len(self.nuclides) != len(other.nuclides):
            return False

        for nuclide in self.nuclides:
            if nuclide not in other.nuclides:
                return False

        # Check all scores
        if len(self.scores) != len(other.scores):
            return False

        for score in self.scores:
            if score not in other.scores:
                return False

        if self.estimator != other.estimator:
            return False

        return True

    def __ne__(self, other):
        return not self == other

    def __hash__(self):
        return hash(repr(self))

    def __repr__(self):
        string = 'Tally\n'
        string += '{0: <16}{1}{2}\n'.format('\tID', '=\t', self.id)
        string += '{0: <16}{1}{2}\n'.format('\tName', '=\t', self.name)

        string += '{0: <16}{1}\n'.format('\tFilters', '=\t')

        for self_filter in self.filters:
            string += '{0: <16}\t\t{1}\t{2}\n'.format('', self_filter.type,
                                                          self_filter.bins)

        string += '{0: <16}{1}'.format('\tNuclides', '=\t')

        for nuclide in self.nuclides:
            if isinstance(nuclide, Nuclide):
                string += '{0} '.format(nuclide.name)
            else:
                string += '{0} '.format(nuclide)

        string += '\n'

        string += '{0: <16}{1}{2}\n'.format('\tScores', '=\t', self.scores)
        string += '{0: <16}{1}{2}\n'.format('\tEstimator', '=\t', self.estimator)

        return string

    @property
    def id(self):
        return self._id

    @property
    def name(self):
        return self._name

    @property
    def filters(self):
        return self._filters

    @property
    def nuclides(self):
        return self._nuclides

    @property
    def num_nuclides(self):
        return len(self._nuclides)

    @property
    def scores(self):
        return self._scores

    @property
    def num_scores(self):
        return len(self._scores)

    @property
    def num_filters(self):
        return len(self.filters)

    @property
    def num_filter_bins(self):
        num_bins = 1

        for self_filter in self.filters:
            num_bins *= self_filter.num_bins

        return num_bins

    @property
    def num_bins(self):
        num_bins = self.num_filter_bins
        num_bins *= self.num_nuclides
        num_bins *= self.num_scores
        return num_bins

    @property
    def shape(self):
        return (self.num_filter_bins, self.num_nuclides, self.num_scores)

    @property
    def estimator(self):
        return self._estimator

    @property
    def triggers(self):
        return self._triggers

    @property
    def num_realizations(self):
        return self._num_realizations

    @property
    def with_summary(self):
        return self._with_summary

    @property
    def sum(self):
        if not self._sp_filename or self.derived:
            return None

        if not self._results_read:
            import h5py

            # Open the HDF5 statepoint file
            f = h5py.File(self._sp_filename, 'r')

            # Extract Tally data from the file
            data = f['tallies/tally {0}/results'.format(
                self.id)].value
            sum = data['sum']
            sum_sq = data['sum_sq']

            # Reshape the results arrays
            sum = np.reshape(sum, self.shape)
            sum_sq = np.reshape(sum_sq, self.shape)

            # Set the data for this Tally
            self._sum = sum
            self._sum_sq = sum_sq

            # Convert NumPy arrays to SciPy sparse LIL matrices
            if self.sparse:
                import scipy.sparse as sps

                self._sum = \
                    sps.lil_matrix(self._sum.flatten(), self._sum.shape)
                self._sum_sq = \
                    sps.lil_matrix(self._sum_sq.flatten(), self._sum_sq.shape)

            # Indicate that Tally results have been read
            self._results_read = True

            # Close the HDF5 statepoint file
            f.close()

        if self.sparse:
            return np.reshape(self._sum.toarray(), self.shape)
        else:
            return self._sum

    @property
    def sum_sq(self):
        if not self._sp_filename:
            return None

        if not self._results_read:
            # Force reading of sum and sum_sq
            self.sum

        if self.sparse:
            return np.reshape(self._sum_sq.toarray(), self.shape)
        else:
            return self._sum_sq

    @property
    def mean(self):
        if self._mean is None:
            if not self._sp_filename:
                return None

            self._mean = self.sum / self.num_realizations

            # Convert NumPy array to SciPy sparse LIL matrix
            if self.sparse:
                import scipy.sparse as sps

                self._mean = \
                    sps.lil_matrix(self._mean.flatten(), self._mean.shape)

        if self.sparse:
            return np.reshape(self._mean.toarray(), self.shape)
        else:
            return self._mean

    @property
    def std_dev(self):
        if self._std_dev is None:
            if not self._sp_filename:
                return None

            n = self.num_realizations
            nonzero = np.abs(self.mean) > 0
            self._std_dev = np.zeros_like(self.mean)
            self._std_dev[nonzero] = np.sqrt((self.sum_sq[nonzero]/n -
                                              self.mean[nonzero]**2)/(n - 1))

            # Convert NumPy array to SciPy sparse LIL matrix
            if self.sparse:
                import scipy.sparse as sps

                self._std_dev = \
                    sps.lil_matrix(self._std_dev.flatten(), self._std_dev.shape)

            self.with_batch_statistics = True

        if self.sparse:
            return np.reshape(self._std_dev.toarray(), self.shape)
        else:
            return self._std_dev

    @property
    def with_batch_statistics(self):
        return self._with_batch_statistics

    @property
    def derived(self):
        return self._derived

    @property
    def sparse(self):
        return self._sparse

    @estimator.setter
    def estimator(self, estimator):
        cv.check_value('estimator', estimator,
                    ['analog', 'tracklength', 'collision'])
        self._estimator = estimator

    @triggers.setter
    def triggers(self, triggers):
        cv.check_type('tally triggers', triggers, MutableSequence)
        self._triggers = cv.CheckedList(Trigger, 'tally triggers', triggers)

    def add_trigger(self, trigger):
        """Add a tally trigger to the tally

        .. deprecated:: 0.8
            Use the Tally.triggers property directly, i.e.,
            Tally.triggers.append(...)

        Parameters
        ----------
        trigger : openmc.Trigger
            Trigger to add

        """

        warnings.warn('Tally.add_trigger(...) has been deprecated and may be '
                      'removed in a future version. Tally triggers should be '
                      'defined using the triggers property directly.',
                      DeprecationWarning)
        self.triggers.append(trigger)

    @id.setter
    def id(self, tally_id):
        if tally_id is None:
            global AUTO_TALLY_ID
            self._id = AUTO_TALLY_ID
            AUTO_TALLY_ID += 1
        else:
            cv.check_type('tally ID', tally_id, Integral)
            cv.check_greater_than('tally ID', tally_id, 0, equality=True)
            self._id = tally_id

    @name.setter
    def name(self, name):
        if name is not None:
            cv.check_type('tally name', name, basestring)
            self._name = name
        else:
            self._name = ''

    @filters.setter
    def filters(self, filters):
        cv.check_type('tally filters', filters, MutableSequence)

        # If the filter is already in the Tally, raise an error
        for i, f in enumerate(filters[:-1]):
            if f in filters[i+1:]:
                msg = 'Unable to add a duplicate filter "{0}" to Tally ID="{1}" ' \
                      'since duplicate filters are not supported in the OpenMC ' \
                      'Python API'.format(f, self.id)
                raise ValueError(msg)

        self._filters = cv.CheckedList(_FILTER_CLASSES, 'tally filters', filters)

    @nuclides.setter
    def nuclides(self, nuclides):
        cv.check_type('tally nuclides', nuclides, MutableSequence)

        # If the nuclide is already in the Tally, raise an error
        for i, nuclide in enumerate(nuclides[:-1]):
            if nuclide in nuclides[i+1:]:
                msg = 'Unable to add a duplicate nuclide "{0}" to Tally ID="{1}" ' \
                      'since duplicate nuclides are not supported in the OpenMC ' \
                      'Python API'.format(nuclide, self.id)
                raise ValueError(msg)

        self._nuclides = cv.CheckedList(_NUCLIDE_CLASSES, 'tally nuclides',
                                        nuclides)

    @scores.setter
    def scores(self, scores):
        cv.check_type('tally scores', scores, MutableSequence)

        for i, score in enumerate(scores[:-1]):
            # If the score is already in the Tally, raise an error
            if score in scores[i+1:]:
                msg = 'Unable to add a duplicate score "{0}" to Tally ID="{1}" ' \
                      'since duplicate scores are not supported in the OpenMC ' \
                      'Python API'.format(score, self.id)
                raise ValueError(msg)

            # If score is a string, strip whitespace
            if isinstance(score, basestring):
                scores[i] = score.strip()

        self._scores = cv.CheckedList(_SCORE_CLASSES, 'tally scores', scores)

    def add_filter(self, new_filter):
        """Add a filter to the tally

        .. deprecated:: 0.8
            Use the Tally.filters property directly, i.e.,
            Tally.filters.append(...)

        Parameters
        ----------
        new_filter : Filter, CrossFilter or AggregateFilter
            A filter to specify a discretization of the tally across some
            dimension (e.g., 'energy', 'cell'). The filter should be a Filter
            object when a user is adding filters to a Tally for input file
            generation or when the Tally is created from a StatePoint. The
            filter may be a CrossFilter or AggregateFilter for derived tallies
            created by tally arithmetic.

        """

        warnings.warn('Tally.add_filter(...) has been deprecated and may be '
                      'removed in a future version. Tally filters should be '
                      'defined using the filters property directly.',
                      DeprecationWarning)
        self.filters.append(new_filter)

    def add_nuclide(self, nuclide):
        """Specify that scores for a particular nuclide should be accumulated

        .. deprecated:: 0.8
            Use the Tally.nuclides property directly, i.e.,
            Tally.nuclides.append(...)

        Parameters
        ----------
        nuclide : str, Nuclide, CrossNuclide or AggregateNuclide
            Nuclide to add to the tally. The nuclide should be a Nuclide object
            when a user is adding nuclides to a Tally for input file generation.
            The nuclide is a str when a Tally is created from a StatePoint file
            (e.g., 'H-1', 'U-235') unless a Summary has been linked with the
            StatePoint. The nuclide may be a CrossNuclide or AggregateNuclide
            for derived tallies created by tally arithmetic.

        """

        warnings.warn('Tally.add_nuclide(...) has been deprecated and may be '
                      'removed in a future version. Tally nuclides should be '
                      'defined using the nuclides property directly.',
                      DeprecationWarning)
        self.nuclides.append(nuclide)

    def add_score(self, score):
        """Specify a quantity to be scored

        .. deprecated:: 0.8
            Use the Tally.scores property directly, i.e.,
            Tally.scores.append(...)

        Parameters
        ----------
        score : str, CrossScore or AggregateScore
            A score to be accumulated (e.g., 'flux', 'nu-fission'). The score
            should be a str when a user is adding scores to a Tally for input
            file generation or when the Tally is created from a StatePoint. The
            score may be a CrossScore or AggregateScore for derived tallies
            created by tally arithmetic.

        """

        warnings.warn('Tally.add_score(...) has been deprecated and may be '
                      'removed in a future version. Tally scores should be '
                      'defined using the scores property directly.',
                      DeprecationWarning)
        self.scores.append(score)

    @num_realizations.setter
    def num_realizations(self, num_realizations):
        cv.check_type('number of realizations', num_realizations, Integral)
        cv.check_greater_than('number of realizations', num_realizations, 0, True)
        self._num_realizations = num_realizations

    @with_summary.setter
    def with_summary(self, with_summary):
        cv.check_type('with_summary', with_summary, bool)
        self._with_summary = with_summary

    @with_batch_statistics.setter
    def with_batch_statistics(self, with_batch_statistics):
        cv.check_type('with_batch_statistics', with_batch_statistics, bool)
        self._with_batch_statistics = with_batch_statistics

    @sum.setter
    def sum(self, sum):
        cv.check_type('sum', sum, Iterable)
        self._sum = sum

    @sum_sq.setter
    def sum_sq(self, sum_sq):
        cv.check_type('sum_sq', sum_sq, Iterable)
        self._sum_sq = sum_sq

    @sparse.setter
    def sparse(self, sparse):
        """Convert tally data from NumPy arrays to SciPy list of lists (LIL)
        sparse matrices, and vice versa.

        This property may be used to reduce the amount of data in memory during
        tally data processing. The tally data will be stored as SciPy LIL
        matrices internally within the Tally object. All tally data access
        properties and methods will return data as a dense NumPy array.

        """

        cv.check_type('sparse', sparse, bool)

        # Convert NumPy arrays to SciPy sparse LIL matrices
        if sparse and not self.sparse:
            import scipy.sparse as sps

            if self._sum is not None:
                self._sum = \
                    sps.lil_matrix(self._sum.flatten(), self._sum.shape)
            if self._sum_sq is not None:
                self._sum_sq = \
                    sps.lil_matrix(self._sum_sq.flatten(), self._sum_sq.shape)
            if self._mean is not None:
                self._mean = \
                    sps.lil_matrix(self._mean.flatten(), self._mean.shape)
            if self._std_dev is not None:
                self._std_dev = \
                    sps.lil_matrix(self._std_dev.flatten(), self._std_dev.shape)

            self._sparse = True

        # Convert SciPy sparse LIL matrices to NumPy arrays
        elif not sparse and self.sparse:
            if self._sum is not None:
                self._sum = np.reshape(self._sum.toarray(), self.shape)
            if self._sum_sq is not None:
                self._sum_sq = np.reshape(self._sum_sq.toarray(), self.shape)
            if self._mean is not None:
                self._mean = np.reshape(self._mean.toarray(), self.shape)
            if self._std_dev is not None:
                self._std_dev = np.reshape(self._std_dev.toarray(), self.shape)
            self._sparse = False

    def remove_score(self, score):
        """Remove a score from the tally

        Parameters
        ----------
        score : str
            Score to remove

        """

        if score not in self.scores:
            msg = 'Unable to remove score "{0}" from Tally ID="{1}" since ' \
                  'the Tally does not contain this score'.format(score, self.id)
            ValueError(msg)

        self._scores.remove(score)

    def remove_filter(self, old_filter):
        """Remove a filter from the tally

        Parameters
        ----------
        old_filter : openmc.Filter
            Filter to remove

        """

        if old_filter not in self.filters:
            msg = 'Unable to remove filter "{0}" from Tally ID="{1}" since the ' \
                  'Tally does not contain this filter'.format(old_filter, self.id)
            ValueError(msg)

        self._filters.remove(old_filter)

    def remove_nuclide(self, nuclide):
        """Remove a nuclide from the tally

        Parameters
        ----------
        nuclide : openmc.Nuclide
            Nuclide to remove

        """

        if nuclide not in self.nuclides:
            msg = 'Unable to remove nuclide "{0}" from Tally ID="{1}" since the ' \
                  'Tally does not contain this nuclide'.format(nuclide, self.id)
            ValueError(msg)

        self._nuclides.remove(nuclide)

    def _can_merge_filters(self, other):
        """Determine if another tally's filters can be merged with this one's

        The types of filters between the two tallies must match identically.
        The bins in all of the filters must match identically, or be mergeable
        in only one filter. This is a helper method for the can_merge(...)
        and merge(...) methods.

        Parameters
        ----------
        other : openmc.Tally
            Tally to check for mergeable filters

        """

        # Two tallys must have the same number of filters
        if len(self.filters) != len(other.filters):
            return False

        # Return False if only one tally has a delayed group filter
        tally1_dg = self.contains_filter('delayedgroup')
        tally2_dg = other.contains_filter('delayedgroup')
        if sum([tally1_dg, tally2_dg]) == 1:
            return False

        # Look to see if all filters are the same, or one or more can be merged
        for filter1 in self.filters:
            merge_filters = False
            mergeable_filter = False

            for filter2 in other.filters:

                # If filters match, they are mergeable
                if filter1 == filter2:
                    mergeable_filter = True
                    break

                # If filters are first mergeable filters encountered
                elif filter1.can_merge(filter2) and not merge_filters:
                    merge_filters = True
                    mergeable_filter = True
                    break

                # If filters are the second mergeable filters encountered
                elif filter1.can_merge(filter2) and merge_filters:
                    return False

            # If no mergeable filter was found, the tallies are not mergeable
            if not mergeable_filter:
                return False

        # Tally filters are mergeable if all conditional checks passed
        return True

    def _can_merge_nuclides(self, other):
        """Determine if another tally's nuclides can be merged with this one's

        The nuclides between the two tallies must be mutually exclusive or
        identically matching. This is a helper method for the can_merge(...)
        and merge(...) methods.

        Parameters
        ----------
        other : openmc.Tally
            Tally to check for mergeable nuclides

        """

        no_nuclides_match = True
        all_nuclides_match = True

        # Search for each of this tally's nuclides in the other tally
        for nuclide in self.nuclides:
            if nuclide not in other.nuclides:
                all_nuclides_match = False
            else:
                no_nuclides_match = False

        # Search for each of the other tally's nuclides in this tally
        for nuclide in other.nuclides:
            if nuclide not in self.nuclides:
                all_nuclides_match = False
            else:
                no_nuclides_match = False

        # Either all nuclides should match, or none should
        if no_nuclides_match or all_nuclides_match:
            return True
        else:
            return False

    def _can_merge_scores(self, other):
        """Determine if another tally's scores can be merged with this one's

        The scores between the two tallies must be mutually exclusive or
        identically matching. This is a helper method for the can_merge(...)
        and merge(...) methods.

        Parameters
        ----------
        other : openmc.Tally
            Tally to check for mergeable scores

        """

        no_scores_match = True
        all_scores_match = True

        # Search for each of this tally's scores in the other tally
        for score in self.scores:
            if score in other.scores:
                no_scores_match = False

        # Search for each of the other tally's scores in this tally
        for score in other.scores:
            if score not in self.scores:
                all_scores_match = False
            else:
                no_scores_match = False

        # Nuclides cannot be specified on 'flux' scores
        if 'flux' in self.scores or 'flux' in other.scores:
            if self.nuclides != other.nuclides:
                return False

        # Either all scores should match, or none should
        if no_scores_match or all_scores_match:
            return True
        else:
            return False

    def can_merge(self, other):
        """Determine if another tally can be merged with this one

        If results have been loaded from a statepoint, then tallies are only
        mergeable along one and only one of filter bins, nuclides or scores.

        Parameters
        ----------
        other : openmc.Tally
            Tally to check for merging

        """

        if not isinstance(other, Tally):
            return False

        # Must have same estimator
        if self.estimator != other.estimator:
            return False

        equal_filters = sorted(self.filters) == sorted(other.filters)
        equal_nuclides = sorted(self.nuclides) == sorted(other.nuclides)
        equal_scores = sorted(self.scores) == sorted(other.scores)
        equality = [equal_filters, equal_nuclides, equal_scores]

        # If all filters, nuclides and scores match then tallies are mergeable
        if equal_filters and equal_nuclides and equal_scores:
            return True

        # Variables to indicate matching filter bins, nuclides and scores
        merge_filters = self._can_merge_filters(other)
        merge_nuclides = self._can_merge_nuclides(other)
        merge_scores = self._can_merge_scores(other)
        mergeability = [merge_filters, merge_nuclides, merge_scores]

        if not all(mergeability):
            return False

        # If the tally results have been read from the statepoint, we can only
        # at least two of filters, nuclides and scores must match
        elif self._results_read and sum(equality) < 2:
            return False
        else:
            return True

    def merge(self, other):
        """Merge another tally with this one

        If results have been loaded from a statepoint, then tallies are only
        mergeable along one and only one of filter bins, nuclides or scores.

        Parameters
        ----------
        other : openmc.Tally
            Tally to merge with this one

        Returns
        -------
        merged_tally : openmc.Tally
            Merged tallies

        """

        if not self.can_merge(other):
            msg = 'Unable to merge tally ID="{0}" with ' \
                   '"{1}"'.format(other.id, self.id)
            raise ValueError(msg)

        # Create deep copy of tally to return as merged tally
        merged_tally = copy.deepcopy(self)

        # Differentiate Tally with a new auto-generated Tally ID
        merged_tally.id = None

        # If the two tallies are equal, simply return copy
        if self == other:
            return merged_tally

        # Create deep copy of other tally to use for array concatenation
        other_copy = copy.deepcopy(other)

        # Identify if filters, nuclides and scores are mergeable and/or equal
        merge_filters = self._can_merge_filters(other)
        merge_nuclides = self._can_merge_nuclides(other)
        merge_scores = self._can_merge_scores(other)
        equal_filters = sorted(self.filters) == sorted(other.filters)
        equal_nuclides = sorted(self.nuclides) == sorted(other.nuclides)
        equal_scores = sorted(self.scores) == sorted(other.scores)

        # If two tallies can be merged along a filter's bins
        if merge_filters and not equal_filters:

            # Search for mergeable filters
            for i, filter1 in enumerate(self.filters):
                for j, filter2 in enumerate(other.filters):
                    if filter1 != filter2 and filter1.can_merge(filter2):
                        other_copy._swap_filters(other_copy.filters[i], filter2)
                        merged_tally.filters[i] = filter1.merge(filter2)
                        join_right = filter1 < filter2
                        merge_axis = i
                        break

        # If two tallies can be merged along nuclide bins
        if merge_nuclides and not equal_nuclides:
            merge_axis = self.num_filters
            join_right = True

            # Add unique nuclides from other tally to merged tally
            for nuclide in other.nuclides:
                if nuclide not in merged_tally.nuclides:
                    merged_tally.nuclides.append(nuclide)

        # If two tallies can be merged along score bins
        if merge_scores and not equal_scores:
            merge_axis = self.num_filters + 1
            join_right = True

            # Add unique scores from other tally to merged tally
            for score in other.scores:
                if score not in merged_tally.scores:
                    merged_tally.scores.append(score)

        # Add triggers from other tally to merged tally
        for trigger in other.triggers:
            merged_tally.triggers.append(trigger)

        # If results have not been read, then return tally for input generation
        if self._results_read is None:
            return merged_tally
        # Otherwise, this is a derived tally which needs merged results arrays
        else:
            self._derived = True

        # Update filter strides in merged tally
        merged_tally._update_filter_strides()

        # Concatenate sum arrays if present in both tallies
        if self.sum is not None and other_copy.sum is not None:
            self_sum = self.get_reshaped_data(value='sum')
            other_sum = other_copy.get_reshaped_data(value='sum')

            if join_right:
                merged_sum = \
                    np.concatenate((self_sum, other_sum), axis=merge_axis)
            else:
                merged_sum = \
                    np.concatenate((other_sum, self_sum), axis=merge_axis)

            merged_tally._sum = np.reshape(merged_sum, merged_tally.shape)

        # Concatenate sum_sq arrays if present in both tallies
        if self.sum_sq is not None and other.sum_sq is not None:
            self_sum_sq = self.get_reshaped_data(value='sum_sq')
            other_sum_sq = other_copy.get_reshaped_data(value='sum_sq')

            if join_right:
                merged_sum_sq = \
                    np.concatenate((self_sum_sq, other_sum_sq), axis=merge_axis)
            else:
                merged_sum_sq = \
                    np.concatenate((other_sum_sq, self_sum_sq), axis=merge_axis)

            merged_tally._sum_sq = np.reshape(merged_sum_sq, merged_tally.shape)

        # Concatenate mean arrays if present in both tallies
        if self.mean is not None and other.mean is not None:
            self_mean = self.get_reshaped_data(value='mean')
            other_mean = other_copy.get_reshaped_data(value='mean')

            if join_right:
                merged_mean = \
                    np.concatenate((self_mean, other_mean), axis=merge_axis)
            else:
                merged_mean = \
                    np.concatenate((other_mean, self_mean), axis=merge_axis)

            merged_tally._mean = np.reshape(merged_mean, merged_tally.shape)

        # Concatenate std. dev. arrays if present in both tallies
        if self.std_dev is not None and other.std_dev is not None:
            self_std_dev = self.get_reshaped_data(value='std_dev')
            other_std_dev = other_copy.get_reshaped_data(value='std_dev')

            if join_right:
                merged_std_dev = \
                    np.concatenate((self_std_dev, other_std_dev), axis=merge_axis)
            else:
                merged_std_dev = \
                    np.concatenate((other_std_dev, self_std_dev), axis=merge_axis)

            merged_tally._std_dev = np.reshape(merged_std_dev, merged_tally.shape)

        # Sparsify merged tally if both tallies are sparse
        merged_tally.sparse = self.sparse and other.sparse

        return merged_tally

    def get_tally_xml(self):
        """Return XML representation of the tally

        Returns
        -------
        element : xml.etree.ElementTree.Element
            XML element containing tally data

        """

        element = ET.Element("tally")

        # Tally ID
        element.set("id", str(self.id))

        # Optional Tally name
        if self.name != '':
            element.set("name", self.name)

        # Optional Tally filters
        for self_filter in self.filters:
            subelement = ET.SubElement(element, "filter")
            subelement.set("type", str(self_filter.type))

            if self_filter.bins is not None:
                bins = ''
                for bin in self_filter.bins:
                    bins += '{0} '.format(bin)

                subelement.set("bins", bins.rstrip(' '))

        # Optional Nuclides
        if len(self.nuclides) > 0:
            nuclides = ''
            for nuclide in self.nuclides:
                if isinstance(nuclide, Nuclide):
                    nuclides += '{0} '.format(nuclide.name)
                else:
                    nuclides += '{0} '.format(nuclide)

            subelement = ET.SubElement(element, "nuclides")
            subelement.text = nuclides.rstrip(' ')

        # Scores
        if len(self.scores) == 0:
            msg = 'Unable to get XML for Tally ID="{0}" since it does not ' \
                  'contain any scores'.format(self.id)
            raise ValueError(msg)

        else:
            scores = ''
            for score in self.scores:
                scores += '{0} '.format(score)

            subelement = ET.SubElement(element,    "scores")
            subelement.text = scores.rstrip(' ')

        # Tally estimator type
        if self.estimator is not None:
            subelement = ET.SubElement(element, "estimator")
            subelement.text = self.estimator

        # Optional Triggers
        for trigger in self.triggers:
            trigger.get_trigger_xml(element)

        return element

    def contains_filter(self, filter_type):
        """Looks for a filter in the tally that matches a specified type

        Parameters
        ----------
        filter_type : str
            Type of the filter, e.g. 'mesh'

        Returns
        -------
        filter_found : bool
            True if the tally contains a filter of the requested type;
            otherwise false

        """

        filter_found = False

        # Look through all of this Tally's Filters for the type requested
        for test_filter in self.filters:
            if test_filter.type == filter_type:
                filter_found = True
                break

        return filter_found

    def find_filter(self, filter_type):
        """Return a filter in the tally that matches a specified type

        Parameters
        ----------
        filter_type : str
            Type of the filter, e.g. 'mesh'

        Returns
        -------
        filter_found : openmc.Filter
            Filter from this tally with matching type, or None if no matching
            Filter is found

        Raises
        ------
        ValueError
            If no matching Filter is found

        """

        filter_found = None

        # Look through all of this Tally's Filters for the type requested
        for test_filter in self.filters:
            if test_filter.type == filter_type:
                filter_found = test_filter
                break

        # If we did not find the Filter, throw an Exception
        if filter_found is None:
            msg = 'Unable to find filter type "{0}" in ' \
                  'Tally ID="{1}"'.format(filter_type, self.id)
            raise ValueError(msg)

        return filter_found

    def get_filter_index(self, filter_type, filter_bin):
        """Returns the index in the Tally's results array for a Filter bin

        Parameters
        ----------
        filter_type : str
            The type of Filter (e.g., 'cell', 'energy', etc.)
        filter_bin : int or tuple
            The bin is an integer ID for 'material', 'surface', 'cell',
            'cellborn', and 'universe' Filters. The bin is an integer for the
            cell instance ID for 'distribcell' Filters. The bin is a 2-tuple of
            floats for 'energy' and 'energyout' filters corresponding to the
            energy boundaries of the bin of interest.  The bin is a (x,y,z)
            3-tuple for 'mesh' filters corresponding to the mesh cell of
            interest.

        Returns
        -------
             The index in the Tally data array for this filter bin

        """

        # Find the equivalent Filter in this Tally's list of Filters
        filter_found = self.find_filter(filter_type)

        # Get the index for the requested bin from the Filter and return it
        filter_index = filter_found.get_bin_index(filter_bin)
        return filter_index

    def get_nuclide_index(self, nuclide):
        """Returns the index in the Tally's results array for a Nuclide bin

        Parameters
        ----------
        nuclide : str
            The name of the Nuclide (e.g., 'H-1', 'U-238')

        Returns
        -------
        nuclide_index : int
            The index in the Tally data array for this nuclide.

        Raises
        ------
        KeyError
            When the argument passed to the 'nuclide' parameter cannot be found
            in the Tally.

        """

        nuclide_index = -1

        # Look for the user-requested nuclide in all of the Tally's Nuclides
        for i, test_nuclide in enumerate(self.nuclides):

            # If the Summary was linked, then values are Nuclide objects
            if isinstance(test_nuclide, Nuclide):
                if test_nuclide._name == nuclide:
                    nuclide_index = i
                    break

            # If the Summary has not been linked, then values are ZAIDs
            else:
                if test_nuclide == nuclide:
                    nuclide_index = i
                    break

        if nuclide_index == -1:
            msg = 'Unable to get the nuclide index for Tally since "{0}" ' \
                  'is not one of the nuclides'.format(nuclide)
            raise KeyError(msg)
        else:
            return nuclide_index

    def get_score_index(self, score):
        """Returns the index in the Tally's results array for a score bin

        Parameters
        ----------
        score : str
            The score string (e.g., 'absorption', 'nu-fission')

        Returns
        -------
        score_index : int
            The index in the Tally data array for this score.

        Raises
        ------
        ValueError
            When the argument passed to the 'score' parameter cannot be found in
            the Tally.

        """

        try:
            score_index = self.scores.index(score)

        except ValueError:
            msg = 'Unable to get the score index for Tally since "{0}" ' \
                  'is not one of the scores'.format(score)
            raise ValueError(msg)

        return score_index

    def get_filter_indices(self, filters=[], filter_bins=[]):
        """Get indices into the filter axis of this tally's data arrays.

        This is a helper method for the Tally.get_values(...) method to
        extract tally data. This method returns the indices into the filter
        axis of the tally's data array (axis=0) for particular combinations
        of filters and their corresponding bins.

        Parameters
        ----------
        filters : list of str
            A list of filter type strings
            (e.g., ['mesh', 'energy']; default is [])
        filter_bins : list of Iterables
            A list of tuples of filter bins corresponding to the filter_types
            parameter (e.g., [(1,), ((0., 0.625e-6),)]; default is []). Each
            tuple contains bins for the corresponding filter type in the filters
            parameter. Each bins is the integer ID for 'material', 'surface',
            'cell', 'cellborn', and 'universe' Filters. Each bin is an integer
            for the cell instance ID for 'distribcell' Filters. Each bin is a
            2-tuple of floats for 'energy' and 'energyout' filters corresponding
            to the energy boundaries of the bin of interest. The bin is an
            (x,y,z) 3-tuple for 'mesh' filters corresponding to the mesh cell
            of interest. The order of the bins in the list must correspond to
            the filter_types parameter.

        Returns
        -------
        numpy.ndarray
            A NumPy array of the filter indices

        """

        cv.check_iterable_type('filters', filters, basestring)
        cv.check_iterable_type('filter_bins', filter_bins, tuple)

        # Determine the score indices from any of the requested scores
        if filters:
            # Initialize empty list of indices for each bin in each Filter
            filter_indices = []

            # Loop over all of the Tally's Filters
            for i, self_filter in enumerate(self.filters):
                user_filter = False

                # If a user-requested Filter, get the user-requested bins
                for j, test_filter in enumerate(filters):
                    if self_filter.type == test_filter:
                        bins = filter_bins[j]
                        user_filter = True
                        break

                # If not a user-requested Filter, get all bins
                if not user_filter:
                    # Create list of 2- or 3-tuples tuples for mesh cell bins
                    if self_filter.type == 'mesh':
                        dimension = self_filter.mesh.dimension
                        xyz = map(lambda x: np.arange(1, x+1), dimension)
                        bins = list(itertools.product(*xyz))

                    # Create list of 2-tuples for energy boundary bins
                    elif self_filter.type in ['energy', 'energyout']:
                        bins = []
                        for k in range(self_filter.num_bins):
                            bins.append((self_filter.bins[k], self_filter.bins[k+1]))

                    # Create list of cell instance IDs for distribcell Filters
                    elif self_filter.type == 'distribcell':
                        bins = np.arange(self_filter.num_bins)

                    # Create list of IDs for bins for all other filter types
                    else:
                        bins = self_filter.bins

                # Initialize a NumPy array for the Filter bin indices
                filter_indices.append(np.zeros(len(bins), dtype=np.int))

                # Add indices for each bin in this Filter to the list
                for j, bin in enumerate(bins):
                    filter_index = self.get_filter_index(self_filter.type, bin)
                    filter_indices[i][j] = filter_index

                # Account for stride in each of the previous filters
                for indices in filter_indices[:i]:
                    indices *= self_filter.num_bins

            # Apply outer product sum between all filter bin indices
            filter_indices = list(map(sum, itertools.product(*filter_indices)))

        # If user did not specify any specific Filters, use them all
        else:
            filter_indices = np.arange(self.num_filter_bins)

        return filter_indices

    def get_nuclide_indices(self, nuclides):
        """Get indices into the nuclide axis of this tally's data arrays.

        This is a helper method for the Tally.get_values(...) method to
        extract tally data. This method returns the indices into the nuclide
        axis of the tally's data array (axis=1) for one or more nuclides.

        Parameters
        ----------
        nuclides : list of str
            A list of nuclide name strings
            (e.g., ['U-235', 'U-238']; default is [])

        Returns
        -------
        numpy.ndarray
            A NumPy array of the nuclide indices

        """

        cv.check_iterable_type('nuclides', nuclides, basestring)

        # Determine the score indices from any of the requested scores
        if nuclides:
            nuclide_indices = np.zeros(len(nuclides), dtype=np.int)
            for i, nuclide in enumerate(nuclides):
                nuclide_indices[i] = self.get_nuclide_index(nuclide)

        # If user did not specify any specific Nuclides, use them all
        else:
            nuclide_indices = np.arange(self.num_nuclides)

        return nuclide_indices

    def get_score_indices(self, scores):
        """Get indices into the score axis of this tally's data arrays.

        This is a helper method for the Tally.get_values(...) method to
        extract tally data. This method returns the indices into the score
        axis of the tally's data array (axis=2) for one or more scores.

        Parameters
        ----------
        scores : list of str
            A list of one or more score strings
            (e.g., ['absorption', 'nu-fission']; default is [])

        Returns
        -------
        numpy.ndarray
            A NumPy array of the score indices

        """

        for score in scores:
            if not isinstance(score, (basestring, CrossScore)):
                msg = 'Unable to get score indices for score "{0}" in Tally ' \
                      'ID="{1}" since it is not a string or CrossScore'\
                      .format(score, self.id)
                raise ValueError(msg)

        # Determine the score indices from any of the requested scores
        if scores:
            score_indices = np.zeros(len(scores), dtype=np.int)
            for i, score in enumerate(scores):
                score_indices[i] = self.get_score_index(score)

        # If user did not specify any specific scores, use them all
        else:
            score_indices = np.arange(self.num_scores)

        return score_indices

    def get_values(self, scores=[], filters=[], filter_bins=[],
                   nuclides=[], value='mean'):
        """Returns one or more tallied values given a list of scores, filters,
        filter bins and nuclides.

        This method constructs a 3D NumPy array for the requested Tally data
        indexed by filter bin, nuclide bin, and score index. The method will
        order the data in the array as specified in the parameter lists.

        Parameters
        ----------
        scores : list of str
            A list of one or more score strings
            (e.g., ['absorption', 'nu-fission']; default is [])
        filters : list of str
            A list of filter type strings
            (e.g., ['mesh', 'energy']; default is [])
        filter_bins : list of Iterables
            A list of tuples of filter bins corresponding to the filter_types
            parameter (e.g., [(1,), ((0., 0.625e-6),)]; default is []). Each
            tuple contains bins for the corresponding filter type in the filters
            parameter. Each bins is the integer ID for 'material', 'surface',
            'cell', 'cellborn', and 'universe' Filters. Each bin is an integer
            for the cell instance ID for 'distribcell' Filters. Each bin is a
            2-tuple of floats for 'energy' and 'energyout' filters corresponding
            to the energy boundaries of the bin of interest. The bin is an
            (x,y,z) 3-tuple for 'mesh' filters corresponding to the mesh cell
            of interest. The order of the bins in the list must correspond to
            the filter_types parameter.
        nuclides : list of str
            A list of nuclide name strings
            (e.g., ['U-235', 'U-238']; default is [])
        value : str
            A string for the type of value to return  - 'mean' (default),
            'std_dev', 'rel_err', 'sum', or 'sum_sq' are accepted

        Returns
        -------
        float or numpy.ndarray
            A scalar or NumPy array of the Tally data indexed in the order
            each filter, nuclide and score is listed in the parameters.

        Raises
        ------
        ValueError
            When this method is called before the Tally is populated with data,
            or the input parameters do not correspond to the Tally's attributes,
            e.g., if the score(s) do not match those in the Tally.

        """

        # Ensure that the tally has data
        if (value == 'mean' and self.mean is None) or \
           (value == 'std_dev' and self.std_dev is None) or \
           (value == 'rel_err' and self.mean is None) or \
           (value == 'sum' and self.sum is None) or \
           (value == 'sum_sq' and self.sum_sq is None):
            msg = 'The Tally ID="{0}" has no data to return'.format(self.id)
            raise ValueError(msg)

        # Get filter, nuclide and score indices
        filter_indices = self.get_filter_indices(filters, filter_bins)
        nuclide_indices = self.get_nuclide_indices(nuclides)
        score_indices = self.get_score_indices(scores)

        # Construct outer product of all three index types with each other
        indices = np.ix_(filter_indices, nuclide_indices, score_indices)

        # Return the desired result from Tally
        if value == 'mean':
            data = self.mean[indices]
        elif value == 'std_dev':
            data = self.std_dev[indices]
        elif value == 'rel_err':
            data = self.std_dev[indices] / self.mean[indices]
        elif value == 'sum':
            data = self.sum[indices]
        elif value == 'sum_sq':
            data = self.sum_sq[indices]
        else:
            msg = 'Unable to return results from Tally ID="{0}" since the ' \
                  'the requested value "{1}" is not \'mean\', \'std_dev\', ' \
                  '\'rel_err\', \'sum\', or \'sum_sq\''.format(self.id, value)
            raise LookupError(msg)

        return data

    def get_pandas_dataframe(self, filters=True, nuclides=True, scores=True,
                             distribcell_paths=True, float_format='{:.2e}'):
        """Build a Pandas DataFrame for the Tally data.

        This method constructs a Pandas DataFrame object for the Tally data
        with columns annotated by filter, nuclide and score bin information.

        This capability has been tested for Pandas >=0.13.1. However, it is
        recommended to use v0.16 or newer versions of Pandas since this method
        uses the Multi-index Pandas feature.

        Parameters
        ----------
        filters : bool
            Include columns with filter bin information (default is True).
        nuclides : bool
            Include columns with nuclide bin information (default is True).
        scores : bool
            Include columns with score bin information (default is True).
        distribcell_paths : bool, optional
            Construct columns for distribcell tally filters (default is True).
            The geometric information in the Summary object is embedded into a
            Multi-index column with a geometric "path" to each distribcell
            instance.
        float_format : str
            All floats in the DataFrame will be formatted using the given
            format string before printing.

        Returns
        -------
        pandas.DataFrame
            A Pandas DataFrame with each column annotated by filter, nuclide and
            score bin information (if these parameters are True), and the mean
            and standard deviation of the Tally's data.

        Raises
        ------
        KeyError
            When this method is called before the Tally is populated with data
        ImportError
            When Pandas can not be found on the caller's system

        """

        # Ensure that the tally has data
        if self.mean is None or self.std_dev is None:
            msg = 'The Tally ID="{0}" has no data to return'.format(self.id)
            raise KeyError(msg)

        # Initialize a pandas dataframe for the tally data
        import pandas as pd
        df = pd.DataFrame()

        # Find the total length of the tally data array
        data_size = self.mean.size

        # Build DataFrame columns for filters if user requested them
        if filters:

            # Append each Filter's DataFrame to the overall DataFrame
            for self_filter in self.filters:
                filter_df = self_filter.get_pandas_dataframe(
                        data_size, distribcell_paths)
                df = pd.concat([df, filter_df], axis=1)

        # Include DataFrame column for nuclides if user requested it
        if nuclides:
            nuclides = []
            column_name = 'nuclide'

            for nuclide in self.nuclides:
                if isinstance(nuclide, Nuclide):
                    nuclides.append(nuclide.name)
                elif isinstance(nuclide, AggregateNuclide):
                    nuclides.append(nuclide.name)
                    column_name = '{0}(nuclide)'.format(nuclide.aggregate_op)
                else:
                    nuclides.append(nuclide)

            # Tile the nuclide bins into a DataFrame column
            nuclides = np.repeat(nuclides, len(self.scores))
            tile_factor = data_size / len(nuclides)
            df[column_name] = np.tile(nuclides, int(tile_factor))

        # Include column for scores if user requested it
        if scores:
            scores = []
            column_name = 'score'

            for score in self.scores:
                if isinstance(score, (basestring, CrossScore)):
                    scores.append(str(score))
                elif isinstance(score, AggregateScore):
                    scores.append(score.name)
                    column_name = '{0}(score)'.format(score.aggregate_op)

            tile_factor = data_size / len(self.scores)
            df[column_name] = np.tile(scores, int(tile_factor))

        # Append columns with mean, std. dev. for each tally bin
        df['mean'] = self.mean.ravel()
        df['std. dev.'] = self.std_dev.ravel()

        df = df.dropna(axis=1)

        # Expand the columns into Pandas MultiIndices for readability
        if pd.__version__ >= '0.16':
            columns = copy.deepcopy(df.columns.values)

            # Convert all elements in columns list to tuples
            for i, column in enumerate(columns):
                if not isinstance(column, tuple):
                    columns[i] = (column,)

            # Make each tuple the same length
            max_len_column = len(max(columns, key=len))
            for i, column in enumerate(columns):
                delta_len = max_len_column - len(column)
                if delta_len > 0:
                    new_column = list(column)
                    new_column.extend(['']*delta_len)
                    columns[i] = tuple(new_column)

            # Create and set a MultiIndex for the DataFrame's columns
            df.columns = pd.MultiIndex.from_tuples(columns)

        # Modify the df.to_string method so that it prints formatted strings.
        # Credit to http://stackoverflow.com/users/3657742/chrisb for this trick
        df.to_string = partial(df.to_string, float_format=float_format.format)

        return df

    def get_reshaped_data(self, value='mean'):
        """Returns an array of tally data with one dimension per filter.

        The tally data in OpenMC is stored as a 3D array with the dimensions
        corresponding to filters, nuclides and scores. As a result, tally data
        can be opaque for a user to directly index (i.e., without use of
        :meth:`openmc.Tally.get_values`) since one must know how to properly use
        the number of bins and strides for each filter to index into the first
        (filter) dimension.

        This builds and returns a reshaped version of the tally data array with
        unique dimensions corresponding to each tally filter. For example,
        suppose this tally has arrays of data with shape (8,5,5) corresponding
        to two filters (2 and 4 bins, respectively), five nuclides and five
        scores. This method will return a version of the data array with the
        with a new shape of (2,4,5,5) such that the first two dimensions
        correspond directly to the two filters with two and four bins.

        Parameters
        ----------
        value : str
            A string for the type of value to return  - 'mean' (default),
            'std_dev', 'rel_err', 'sum', or 'sum_sq' are accepted

        Returns
        -------
        numpy.ndarray
            The tally data array indexed by filters, nuclides and scores.

        """

        # Get the 3D array of data in filters, nuclides and scores
        data = self.get_values(value=value)

        # Build a new array shape with one dimension per filter
        new_shape = ()
        for self_filter in self.filters:
            new_shape += (self_filter.num_bins, )
        new_shape += (self.num_nuclides,)
        new_shape += (self.num_scores,)

        # Reshape the data with one dimension for each filter
        data = np.reshape(data, new_shape)
        return data

    def export_results(self, filename='tally-results', directory='.',
                      format='hdf5', append=True):
        """Exports tallly results to an HDF5 or Python pickle binary file.

        Parameters
        ----------
        filename : str
            The name of the file for the results (default is 'tally-results')
        directory : str
            The name of the directory for the results (default is '.')
        format : str
            The format for the exported file - HDF5 ('hdf5', default) and
            Python pickle ('pkl') files are supported
        append : bool
            Whether or not to append the results to the file (default is True)

        Raises
        ------
        KeyError
            When this method is called before the Tally is populated with data.

        """

        # Ensure that the tally has data
        if self._sum is None or self._sum_sq is None and not self.derived:
            msg = 'The Tally ID="{0}" has no data to export'.format(self.id)
            raise KeyError(msg)

        if not isinstance(filename, basestring):
            msg = 'Unable to export the results for Tally ID="{0}" to ' \
                  'filename="{1}" since it is not a ' \
                  'string'.format(self.id, filename)
            raise ValueError(msg)

        elif not isinstance(directory, basestring):
            msg = 'Unable to export the results for Tally ID="{0}" to ' \
                  'directory="{1}" since it is not a ' \
                  'string'.format(self.id, directory)
            raise ValueError(msg)

        elif format not in ['hdf5', 'pkl', 'csv']:
            msg = 'Unable to export the results for Tally ID="{0}" to format ' \
                  '"{1}" since it is not supported'.format(self.id, format)
            raise ValueError(msg)

        elif not isinstance(append, bool):
            msg = 'Unable to export the results for Tally ID="{0}" since the ' \
                  'append parameter is not True/False'.format(self.id, append)
            raise ValueError(msg)

        # Make directory if it does not exist
        if not os.path.exists(directory):
            os.makedirs(directory)

        # HDF5 binary file
        if format == 'hdf5':
            import h5py

            filename = directory + '/' + filename + '.h5'

            if append:
                tally_results = h5py.File(filename, 'a')
            else:
                tally_results = h5py.File(filename, 'w')

            # Create an HDF5 group within the file for this particular Tally
            tally_group = tally_results.create_group('Tally-{0}'.format(self.id))

            # Add basic Tally data to the HDF5 group
            tally_group.create_dataset('id', data=self.id)
            tally_group.create_dataset('name', data=self.name)
            tally_group.create_dataset('estimator', data=self.estimator)
            tally_group.create_dataset('scores', data=np.array(self.scores))

            # Add a string array of the nuclides to the HDF5 group
            nuclides = []

            for nuclide in self.nuclides:
                nuclides.append(nuclide.name)

            tally_group.create_dataset('nuclides', data=np.array(nuclides))

            # Create an HDF5 sub-group for the Filters
            filter_group = tally_group.create_group('filters')

            for self_filter in self.filters:
                filter_group.create_dataset(self_filter.type,
                                            filter=self_filter.bins)

            # Add all results to the main HDF5 group for the Tally
            tally_group.create_dataset('sum', data=self.sum)
            tally_group.create_dataset('sum_sq', data=self.sum_sq)
            tally_group.create_dataset('mean', data=self.mean)
            tally_group.create_dataset('std_dev', data=self.std_dev)

            # Close the Tally results HDF5 file
            tally_results.close()

        # Python pickle binary file
        elif format == 'pkl':
            # Load the dictionary from the Pickle file
            filename = directory + '/' + filename + '.pkl'

            if os.path.exists(filename) and append:
                tally_results = pickle.load(file(filename, 'rb'))
            else:
                tally_results = {}

            # Create a nested dictionary within the file for this particular Tally
            tally_results['Tally-{0}'.format(self.id)] = {}
            tally_group = tally_results['Tally-{0}'.format(self.id)]

            # Add basic Tally data to the nested dictionary
            tally_group['id'] = self.id
            tally_group['name'] = self.name
            tally_group['estimator'] = self.estimator
            tally_group['scores'] = np.array(self.scores)

            # Add a string array of the nuclides to the HDF5 group
            nuclides = []

            for nuclide in self.nuclides:
                nuclides.append(nuclide.name)

            tally_group['nuclides'] = np.array(nuclides)

            # Create a nested dictionary for the Filters
            tally_group['filters'] = {}
            filter_group = tally_group['filters']

            for self_filter in self.filters:
                filter_group[self_filter.type] = self_filter.bins

            # Add all results to the main sub-dictionary for the Tally
            tally_group['sum'] = self.sum
            tally_group['sum_sq'] = self.sum_sq
            tally_group['mean'] = self.mean
            tally_group['std_dev'] = self.std_dev

            # Pickle the Tally results to a file
            pickle.dump(tally_results, open(filename, 'wb'))

    def hybrid_product(self, other, binary_op, filter_product=None,
                        nuclide_product=None, score_product=None):
        """Combines filters, scores and nuclides with another tally.

        This is a helper method for the tally arithmetic operator overloaded
        methods. It is called a "hybrid product" because it performs a
        combination of tensor (or Kronecker) and entrywise (or Hadamard)
        products. The filters from both tallies are combined using an entrywise
        (or Hadamard) product on matching filters. By default, if all nuclides
        are identical in the two tallies, the entrywise product is performed
        across nuclides; else the tensor product is performed. By default, if
        all scores are identical in the two tallies, the entrywise product is
        performed across scores; else the tensor product is performed. Users
        can also call the method explicitly and specify the desired product.

        Parameters
        ----------
        other : openmc.Tally
            The tally on the right hand side of the hybrid product
        binary_op : {'+', '-', '*', '/', '^'}
            The binary operation in the hybrid product
        filter_product : {'tensor', 'entrywise' or None}
            The type of product (tensor or entrywise) to be performed between
            filter data. The default is the entrywise product. Currently only
            the entrywise product is supported since a tally cannot contain
            two of the same filter.
        nuclide_product : {'tensor', 'entrywise' or None}
            The type of product (tensor or entrywise) to be performed between
            nuclide data. The default is the entrywise product if all nuclides
            between the two tallies are the same; otherwise the default is
            the tensor product.
        score_product : {'tensor', 'entrywise' or None}
            The type of product (tensor or entrywise) to be performed between
            score data. The default is the entrywise product if all scores
            between the two tallies are the same; otherwise the default is
            the tensor product.

        Returns
        -------
        openmc.Tally
            A new Tally that is the hybrid product with this one.

        Raises
        ------
        ValueError
            When this method is called before the other tally is populated
            with data.

        """

        # Set default value for filter product if it was not set
        if filter_product is None:
            filter_product = 'entrywise'
        elif filter_product == 'tensor':
            msg = 'Unable to perform Tally arithmetic with a tensor product' \
                  'for the filter data as this is not currently supported.'
            raise ValueError(msg)

        # Set default value for nuclide product if it was not set
        if nuclide_product is None:
            if self.nuclides == other.nuclides:
                nuclide_product = 'entrywise'
            else:
                nuclide_product = 'tensor'

        # Set default value for score product if it was not set
        if score_product is None:
            if self.scores == other.scores:
                score_product = 'entrywise'
            else:
                score_product = 'tensor'

        # Check product types
        cv.check_value('filter product', filter_product, _PRODUCT_TYPES)
        cv.check_value('nuclide product', nuclide_product, _PRODUCT_TYPES)
        cv.check_value('score product', score_product, _PRODUCT_TYPES)

        # Check that results have been read
        if not other.derived and other.sum is None:
            msg = 'Unable to use tally arithmetic with Tally ID="{0}" ' \
                  'since it does not contain any results.'.format(other.id)
            raise ValueError(msg)

        new_tally = Tally()
        new_tally._derived = True
        new_tally.with_batch_statistics = True
        new_tally._num_realizations = self.num_realizations
        new_tally._estimator = self.estimator
        new_tally._with_summary = self.with_summary
        new_tally._sp_filename = self._sp_filename

        # Construct a combined derived name from the two tally operands
        if self.name != '' and other.name != '':
            new_name = '({0} {1} {2})'.format(self.name, binary_op, other.name)
            new_tally.name = new_name

        # Query the mean and std dev so the tally data is read in from file
        # if it has not already been read in.
        self.mean, self.std_dev, other.mean, other.std_dev

        # Create copies of self and other tallies to rearrange for tally
        # arithmetic
        self_copy = copy.deepcopy(self)
        other_copy = copy.deepcopy(other)

        self_copy.sparse = False
        other_copy.sparse = False

        # Align the tally data based on desired hybrid product
        data = self_copy._align_tally_data(other_copy, filter_product,
                                           nuclide_product, score_product)

        # Perform tally arithmetic operation
        if binary_op == '+':
            new_tally._mean = data['self']['mean'] + data['other']['mean']
            new_tally._std_dev = np.sqrt(data['self']['std. dev.']**2 +
                                         data['other']['std. dev.']**2)
        elif binary_op == '-':
            new_tally._mean = data['self']['mean'] - data['other']['mean']
            new_tally._std_dev = np.sqrt(data['self']['std. dev.']**2 +
                                         data['other']['std. dev.']**2)
        elif binary_op == '*':
            self_rel_err = data['self']['std. dev.'] / data['self']['mean']
            other_rel_err = data['other']['std. dev.'] / data['other']['mean']
            new_tally._mean = data['self']['mean'] * data['other']['mean']
            new_tally._std_dev = np.abs(new_tally.mean) * \
                                 np.sqrt(self_rel_err**2 + other_rel_err**2)
        elif binary_op == '/':
            self_rel_err = data['self']['std. dev.'] / data['self']['mean']
            other_rel_err = data['other']['std. dev.'] / data['other']['mean']
            new_tally._mean = data['self']['mean'] / data['other']['mean']
            new_tally._std_dev = np.abs(new_tally.mean) * \
                                 np.sqrt(self_rel_err**2 + other_rel_err**2)
        elif binary_op == '^':
            mean_ratio = data['other']['mean'] / data['self']['mean']
            first_term = mean_ratio * data['self']['std. dev.']
            second_term = \
                np.log(data['self']['mean']) * data['other']['std. dev.']
            new_tally._mean = data['self']['mean'] ** data['other']['mean']
            new_tally._std_dev = np.abs(new_tally.mean) * \
                                 np.sqrt(first_term**2 + second_term**2)

        # Convert any infs and nans to zero
        new_tally._mean[np.isinf(new_tally._mean)] = 0
        new_tally._mean = np.nan_to_num(new_tally._mean)
        new_tally._std_dev[np.isinf(new_tally._std_dev)] = 0
        new_tally._std_dev = np.nan_to_num(new_tally._std_dev)

        # Set tally attributes
        if self_copy.estimator == other_copy.estimator:
            new_tally.estimator = self_copy.estimator
        if self_copy.with_summary and other_copy.with_summary:
            new_tally.with_summary = self_copy.with_summary
        if self_copy.num_realizations == other_copy.num_realizations:
            new_tally.num_realizations = self_copy.num_realizations

        # Add filters to the new tally
        if filter_product == 'entrywise':
            for self_filter in self_copy.filters:
                new_tally.filters.append(self_filter)
        else:
            all_filters = [self_copy.filters, other_copy.filters]
            for self_filter, other_filter in itertools.product(*all_filters):
                new_filter = CrossFilter(self_filter, other_filter, binary_op)
                new_tally.filters.append(new_filter)

        # Add nuclides to the new tally
        if nuclide_product == 'entrywise':
            for self_nuclide in self_copy.nuclides:
                new_tally.nuclides.append(self_nuclide)
        else:
            all_nuclides = [self_copy.nuclides, other_copy.nuclides]
            for self_nuclide, other_nuclide in itertools.product(*all_nuclides):
                new_nuclide = \
                    CrossNuclide(self_nuclide, other_nuclide, binary_op)
                new_tally.nuclides.append(new_nuclide)

        # Add scores to the new tally
        if score_product == 'entrywise':
            for self_score in self_copy.scores:
                new_tally.scores.append(self_score)
        else:
            all_scores = [self_copy.scores, other_copy.scores]
            for self_score, other_score in itertools.product(*all_scores):
                new_score = CrossScore(self_score, other_score, binary_op)
                new_tally.scores.append(new_score)

        # Update the new tally's filter strides
        new_tally._update_filter_strides()

        return new_tally

    def _update_filter_strides(self):
        """Update each filter's stride based on the tally's nuclides and scores
        for derived tallies created by tally arithmetic.
        """

        stride = self.num_nuclides * self.num_scores
        for self_filter in reversed(self.filters):
            self_filter.stride = stride
            stride *= self_filter.num_bins

    def _align_tally_data(self, other, filter_product, nuclide_product,
                          score_product):
        """Aligns data from two tallies for tally arithmetic.

        This is a helper method to construct a dict of dicts of the "aligned"
        data arrays from each tally for tally arithmetic. The method analyzes
        the filters, scores and nuclides in both tallies and determines how to
        appropriately align the data for vectorized arithmetic. For example,
        if the two tallies have different filters, this method will use NumPy
        'tile' and 'repeat' operations to the new data arrays such that all
        possible combinations of the data in each tally's bins will be made
        when the arithmetic operation is applied to the arrays.

        Parameters
        ----------
        other : openmc.Tally
            The tally to outer product with this tally
        filter_product : {'entrywise'}
            The type of product to be performed between filter data. Currently,
            only the entrywise product is supported for the filter product.
        nuclide_product : {'tensor', 'entrywise'}
            The type of product (tensor or entrywise) to be performed between
            nuclide data.
        score_product : {'tensor', 'entrywise'}
            The type of product (tensor or entrywise) to be performed between
            score data.

        Returns
        -------
        dict
            A dictionary of dictionaries to "aligned" 'mean' and 'std. dev'
            NumPy arrays for each tally's data.

        """

        # Get the set of filters that each tally is missing
        other_missing_filters = \
            set(self.filters).difference(set(other.filters))
        self_missing_filters = \
            set(other.filters).difference(set(self.filters))

        # Add filters present in self but not in other to other
        for other_filter in other_missing_filters:
            filter_copy = copy.deepcopy(other_filter)
            other._mean = np.repeat(other.mean, filter_copy.num_bins, axis=0)
            other._std_dev = np.repeat(other.std_dev, filter_copy.num_bins, axis=0)
            other.filters.append(filter_copy)

        # Add filters present in other but not in self to self
        for self_filter in self_missing_filters:
            filter_copy = copy.deepcopy(self_filter)
            self._mean = np.repeat(self.mean, filter_copy.num_bins, axis=0)
            self._std_dev = np.repeat(self.std_dev, filter_copy.num_bins, axis=0)
            self.filters.append(filter_copy)

        # Align other filters with self filters
        for i, self_filter in enumerate(self.filters):
            other_index = other.filters.index(self_filter)

            # If necessary, swap other filter
            if other_index != i:
                other._swap_filters(self_filter, other.filters[i])

        # Repeat and tile the data by nuclide in preparation for performing
        # the tensor product across nuclides.
        if nuclide_product == 'tensor':
            self._mean = \
                np.repeat(self.mean, other.num_nuclides, axis=1)
            self._std_dev = \
                np.repeat(self.std_dev, other.num_nuclides, axis=1)
            other._mean = \
                np.tile(other.mean, (1, self.num_nuclides, 1))
            other._std_dev = \
                np.tile(other.std_dev, (1, self.num_nuclides, 1))

        # Add nuclides to each tally such that each tally contains the complete
        # set of nuclides necessary to perform an entrywise product. New
        # nuclides added to a tally will have all their scores set to zero.
        else:

            # Get the set of nuclides that each tally is missing
            other_missing_nuclides = \
                set(self.nuclides).difference(set(other.nuclides))
            self_missing_nuclides = \
                set(other.nuclides).difference(set(self.nuclides))

            # Add nuclides present in self but not in other to other
            for nuclide in other_missing_nuclides:
                other._mean = \
                    np.insert(other.mean, other.num_nuclides, 0, axis=1)
                other._std_dev = \
                    np.insert(other.std_dev, other.num_nuclides, 0, axis=1)
                other.nuclides.append(nuclide)

            # Add nuclides present in other but not in self to self
            for nuclide in self_missing_nuclides:
                self._mean = \
                    np.insert(self.mean, self.num_nuclides, 0, axis=1)
                self._std_dev = \
                    np.insert(self.std_dev, self.num_nuclides, 0, axis=1)
                self.nuclides.append(nuclide)

            # Align other nuclides with self nuclides
            for i, nuclide in enumerate(self.nuclides):
                other_index = other.get_nuclide_index(nuclide)

                # If necessary, swap other nuclide
                if other_index != i:
                    other._swap_nuclides(nuclide, other.nuclides[i])

        # Repeat and tile the data by score in preparation for performing
        # the tensor product across scores.
        if score_product == 'tensor':
            self._mean = np.repeat(self.mean, other.num_scores, axis=2)
            self._std_dev = np.repeat(self.std_dev, other.num_scores, axis=2)
            other._mean = np.tile(other.mean, (1, 1, self.num_scores))
            other._std_dev = np.tile(other.std_dev, (1, 1, self.num_scores))

        # Add scores to each tally such that each tally contains the complete set
        # of scores necessary to perform an entrywise product. New scores added
        # to a tally will be set to zero.
        else:

            # Get the set of scores that each tally is missing
            other_missing_scores = \
                set(self.scores).difference(set(other.scores))
            self_missing_scores = \
                set(other.scores).difference(set(self.scores))

            # Add scores present in self but not in other to other
            for score in other_missing_scores:
                other._mean = np.insert(other.mean, other.num_scores, 0, axis=2)
                other._std_dev = np.insert(other.std_dev, other.num_scores, 0, axis=2)
                other.scores.append(score)

            # Add scores present in other but not in self to self
            for score in self_missing_scores:
                self._mean = np.insert(self.mean, self.num_scores, 0, axis=2)
                self._std_dev = np.insert(self.std_dev, self.num_scores, 0, axis=2)
                self.scores.append(score)

            # Align other scores with self scores
            for i, score in enumerate(self.scores):
                other_index = other.scores.index(score)

                # If necessary, swap other score
                if other_index != i:
                    other._swap_scores(score, other.scores[i])

        # Update the tallies' filter strides
        other._update_filter_strides()
        self._update_filter_strides()

        data = {}
        data['self'] = {}
        data['other'] = {}
        data['self']['mean'] = self.mean
        data['other']['mean'] = other.mean
        data['self']['std. dev.'] = self.std_dev
        data['other']['std. dev.'] = other.std_dev
        return data

    def _swap_filters(self, filter1, filter2):
        """Reverse the ordering of two filters in this tally

        This is a helper method for tally arithmetic which helps align the data
        in two tallies with shared filters. This method reverses the order of
        the two filters in place.

        Parameters
        ----------
        filter1 : Filter
            The filter to swap with filter2

        filter2 : Filter
            The filter to swap with filter1

        Raises
        ------
        ValueError
            If this is a derived tally or this method is called before the tally
            is populated with data.

        """

        cv.check_type('filter1', filter1, (Filter, CrossFilter, AggregateFilter))
        cv.check_type('filter2', filter2, (Filter, CrossFilter, AggregateFilter))

        # Check that the filters exist in the tally and are not the same
        if filter1 == filter2:
            return
        elif filter1 not in self.filters:
            msg = 'Unable to swap "{0}" filter1 in Tally ID="{1}" since it ' \
                  'does not contain such a filter'.format(filter1.type, self.id)
            raise ValueError(msg)
        elif filter2 not in self.filters:
            msg = 'Unable to swap "{0}" filter2 in Tally ID="{1}" since it ' \
                  'does not contain such a filter'.format(filter2.type, self.id)
            raise ValueError(msg)

        # Swap the filters in the copied version of this Tally
        filter1_index = self.filters.index(filter1)
        filter2_index = self.filters.index(filter2)
        self.filters[filter1_index] = filter2
        self.filters[filter2_index] = filter1

        # Update the tally's filter strides
        self._update_filter_strides()

        # Construct lists of tuples for the bins in each of the two filters
        filters = [filter1.type, filter2.type]
        if filter1.type == 'distribcell':
            filter1_bins = np.arange(filter1.num_bins)
        else:
            filter1_bins = [(filter1.get_bin(i)) for i in range(filter1.num_bins)]

        if filter2.type == 'distribcell':
            filter2_bins = np.arange(filter2.num_bins)
        else:
            filter2_bins = [filter2.get_bin(i) for i in range(filter2.num_bins)]

        # Adjust the mean data array to relect the new filter order
        if self.mean is not None:
            for bin1, bin2 in itertools.product(filter1_bins, filter2_bins):
                filter_bins = [(bin1,), (bin2,)]
                data = self.get_values(
                    filters=filters, filter_bins=filter_bins, value='mean')
                indices = self.get_filter_indices(filters, filter_bins)
                self.mean[indices, :, :] = data

        # Adjust the std_dev data array to relect the new filter order
        if self.std_dev is not None:
            for bin1, bin2 in itertools.product(filter1_bins, filter2_bins):
                filter_bins = [(bin1,), (bin2,)]
                data = self.get_values(
                    filters=filters, filter_bins=filter_bins, value='std_dev')
                indices = self.get_filter_indices(filters, filter_bins)
                self.std_dev[indices, :, :] = data

    def _swap_nuclides(self, nuclide1, nuclide2):
        """Reverse the ordering of two nuclides in this tally

        This is a helper method for tally arithmetic which helps align the data
        in two tallies with shared nuclides. This method reverses the order of
        the two nuclides in place.

        Parameters
        ----------
        nuclide1 : Nuclide
            The nuclide to swap with nuclide2

        nuclide2 : Nuclide
            The nuclide to swap with nuclide1

        Raises
        ------
        ValueError
            If this is a derived tally or this method is called before the tally
            is populated with data.

        """

        # Check that results have been read
        if not self.derived and self.sum is None:
            msg = 'Unable to use tally arithmetic with Tally ID="{0}" ' \
                  'since it does not contain any results.'.format(self.id)
            raise ValueError(msg)

        cv.check_type('nuclide1', nuclide1, Nuclide)
        cv.check_type('nuclide2', nuclide2, Nuclide)

        # Check that the nuclides exist in the tally and are not the same
        if nuclide1 == nuclide2:
            msg = 'Unable to swap a nuclide with itself'
            raise ValueError(msg)
        elif nuclide1 not in self.nuclides:
            msg = 'Unable to swap nuclide1 "{0}" in Tally ID="{1}" since it ' \
                  'does not contain such a nuclide'\
                  .format(nuclide1.name, self.id)
            raise ValueError(msg)
        elif nuclide2 not in self.nuclides:
            msg = 'Unable to swap "{0}" nuclide2 in Tally ID="{1}" since it ' \
                  'does not contain such a nuclide'\
                  .format(nuclide2.name, self.id)
            raise ValueError(msg)

        # Swap the nuclides in the Tally
        nuclide1_index = self.get_nuclide_index(nuclide1)
        nuclide2_index = self.get_nuclide_index(nuclide2)
        self.nuclides[nuclide1_index] = nuclide2
        self.nuclides[nuclide2_index] = nuclide1

        # Adjust the mean data array to relect the new nuclide order
        if self.mean is not None:
            nuclide1_mean = self.mean[:, nuclide1_index, :].copy()
            nuclide2_mean = self.mean[:, nuclide2_index, :].copy()
            self.mean[:, nuclide2_index, :] = nuclide1_mean
            self.mean[:, nuclide1_index, :] = nuclide2_mean

        # Adjust the std_dev data array to relect the new nuclide order
        if self.std_dev is not None:
            nuclide1_std_dev = self.std_dev[:, nuclide1_index, :].copy()
            nuclide2_std_dev = self.std_dev[:, nuclide2_index, :].copy()
            self.std_dev[:, nuclide2_index, :] = nuclide1_std_dev
            self.std_dev[:, nuclide1_index, :] = nuclide2_std_dev

    def _swap_scores(self, score1, score2):
        """Reverse the ordering of two scores in this tally

        This is a helper method for tally arithmetic which helps align the data
        in two tallies with shared scores. This method reverses the order
        of the two scores in place.

        Parameters
        ----------
        score1 : str or CrossScore
            The score to swap with score2

        score2 : str or CrossScore
            The score to swap with score1

        Raises
        ------
        ValueError
            If this is a derived tally or this method is called before the tally
            is populated with data.

        """

        # Check that results have been read
        if not self.derived and self.sum is None:
            msg = 'Unable to use tally arithmetic with Tally ID="{0}" ' \
                  'since it does not contain any results.'.format(self.id)
            raise ValueError(msg)

        # Check that the scores are valid
        if not isinstance(score1, (basestring, CrossScore)):
            msg = 'Unable to swap score1 "{0}" in Tally ID="{1}" since it is ' \
                  'not a string or CrossScore'.format(score1, self.id)
            raise ValueError(msg)
        elif not isinstance(score2, (basestring, CrossScore)):
            msg = 'Unable to swap score2 "{0}" in Tally ID="{1}" since it is ' \
                  'not a string or CrossScore'.format(score2, self.id)
            raise ValueError(msg)

        # Check that the scores exist in the tally and are not the same
        if score1 == score2:
            msg = 'Unable to swap a score with itself'
            raise ValueError(msg)
        elif score1 not in self.scores:
            msg = 'Unable to swap score1 "{0}" in Tally ID="{1}" since it ' \
                  'does not contain such a score'.format(score1, self.id)
            raise ValueError(msg)
        elif score2 not in self.scores:
            msg = 'Unable to swap score2 "{0}" in Tally ID="{1}" since it ' \
                  'does not contain such a score'.format(score2, self.id)
            raise ValueError(msg)

        # Swap the scores in the Tally
        score1_index = self.get_score_index(score1)
        score2_index = self.get_score_index(score2)
        self.scores[score1_index] = score2
        self.scores[score2_index] = score1

        # Adjust the mean data array to relect the new nuclide order
        if self.mean is not None:
            score1_mean = self.mean[:, :, score1_index].copy()
            score2_mean = self.mean[:, :, score2_index].copy()
            self.mean[:, :, score2_index] = score1_mean
            self.mean[:, :, score1_index] = score2_mean

        # Adjust the std_dev data array to relect the new nuclide order
        if self.std_dev is not None:
            score1_std_dev = self.std_dev[:, :, score1_index].copy()
            score2_std_dev = self.std_dev[:, :, score2_index].copy()
            self.std_dev[:, :, score2_index] = score1_std_dev
            self.std_dev[:, :, score1_index] = score2_std_dev

    def __add__(self, other):
        """Adds this tally to another tally or scalar value.

        This method builds a new tally with data that is the sum of this
        tally's data and that from the other tally or scalar value. If the
        filters, scores and nuclides in the two tallies are not the same, then
        they are combined in all possible ways in the new derived tally.

        Uncertainty propagation is used to compute the standard deviation
        for the new tally's data. It is important to note that this makes
        the assumption that the tally data is independently distributed.
        In most use cases, this is *not* true and may lead to under-prediction
        of the uncertainty. The uncertainty propagation model is from the
        following source:

        https://en.wikipedia.org/wiki/Propagation_of_uncertainty

        Parameters
        ----------
        other : openmc.Tally or float
            The tally or scalar value to add to this tally

        Returns
        -------
        openmc.Tally
            A new derived tally which is the sum of this tally and the other
            tally or scalar value in the addition.

        Raises
        ------
        ValueError
            When this method is called before the Tally is populated with data.

        """

        # Check that results have been read
        if not self.derived and self.sum is None:
            msg = 'Unable to use tally arithmetic with Tally ID="{0}" ' \
                  'since it does not contain any results.'.format(self.id)
            raise ValueError(msg)

        if isinstance(other, Tally):
            new_tally = self.hybrid_product(other, binary_op='+')

            # If both tally operands were sparse, sparsify the new tally
            if self.sparse and other.sparse:
                new_tally.sparse = True

        elif isinstance(other, Real):
            new_tally = Tally(name='derived')
            new_tally._derived = True
            new_tally.with_batch_statistics = True
            new_tally.name = self.name
            new_tally._mean = self.mean + other
            new_tally._std_dev = self.std_dev
            new_tally.estimator = self.estimator
            new_tally.with_summary = self.with_summary
            new_tally.num_realization = self.num_realizations

            new_tally.filters = copy.deepcopy(self.filters)
            new_tally.nuclides = copy.deepcopy(self.nuclides)
            new_tally.scores = copy.deepcopy(self.scores)

            # If this tally operand is sparse, sparsify the new tally
            new_tally.sparse = self.sparse

        else:
            msg = 'Unable to add "{0}" to Tally ID="{1}"'.format(other, self.id)
            raise ValueError(msg)

        return new_tally

    def __sub__(self, other):
        """Subtracts another tally or scalar value from this tally.

        This method builds a new tally with data that is the difference of
        this tally's data and that from the other tally or scalar value. If the
        filters, scores and nuclides in the two tallies are not the same, then
        they are combined in all possible ways in the new derived tally.

        Uncertainty propagation is used to compute the standard deviation
        for the new tally's data. It is important to note that this makes
        the assumption that the tally data is independently distributed.
        In most use cases, this is *not* true and may lead to under-prediction
        of the uncertainty. The uncertainty propagation model is from the
        following source:

        https://en.wikipedia.org/wiki/Propagation_of_uncertainty

        Parameters
        ----------
        other : openmc.Tally or float
            The tally or scalar value to subtract from this tally

        Returns
        -------
        openmc.Tally
            A new derived tally which is the difference of this tally and the
            other tally or scalar value in the subtraction.

        Raises
        ------
        ValueError
            When this method is called before the Tally is populated with data.

        """

        # Check that results have been read
        if not self.derived and self.sum is None:
            msg = 'Unable to use tally arithmetic with Tally ID="{0}" ' \
                  'since it does not contain any results.'.format(self.id)
            raise ValueError(msg)

        if isinstance(other, Tally):
            new_tally = self.hybrid_product(other, binary_op='-')

            # If both tally operands were sparse, sparsify the new tally
            if self.sparse and other.sparse:
                new_tally.sparse = True

        elif isinstance(other, Real):
            new_tally = Tally(name='derived')
            new_tally._derived = True
            new_tally.name = self.name
            new_tally._mean = self.mean - other
            new_tally._std_dev = self.std_dev
            new_tally.estimator = self.estimator
            new_tally.with_summary = self.with_summary
            new_tally.num_realization = self.num_realizations

            new_tally.filters = copy.deepcopy(self.filters)
            new_tally.nuclides = copy.deepcopy(self.nuclides)
            new_tally.scores = copy.deepcopy(self.scores)

            # If this tally operand is sparse, sparsify the new tally
            new_tally.sparse = self.sparse

        else:
            msg = 'Unable to subtract "{0}" from Tally ' \
                  'ID="{1}"'.format(other, self.id)
            raise ValueError(msg)

        return new_tally

    def __mul__(self, other):
        """Multiplies this tally with another tally or scalar value.

        This method builds a new tally with data that is the product of
        this tally's data and that from the other tally or scalar value. If the
        filters, scores and nuclides in the two tallies are not the same, then
        they are combined in all possible ways in the new derived tally.

        Uncertainty propagation is used to compute the standard deviation
        for the new tally's data. It is important to note that this makes
        the assumption that the tally data is independently distributed.
        In most use cases, this is *not* true and may lead to under-prediction
        of the uncertainty. The uncertainty propagation model is from the
        following source:

        https://en.wikipedia.org/wiki/Propagation_of_uncertainty

        Parameters
        ----------
        other : openmc.Tally or float
            The tally or scalar value to multiply with this tally

        Returns
        -------
        openmc.Tally
            A new derived tally which is the product of this tally and the
            other tally or scalar value in the multiplication.

        Raises
        ------
        ValueError
            When this method is called before the Tally is populated with data.

        """

        # Check that results have been read
        if not self.derived and self.sum is None:
            msg = 'Unable to use tally arithmetic with Tally ID="{0}" ' \
                  'since it does not contain any results.'.format(self.id)
            raise ValueError(msg)

        if isinstance(other, Tally):
            new_tally = self.hybrid_product(other, binary_op='*')

            # If original tally operands were sparse, sparsify the new tally
            if self.sparse and other.sparse:
                new_tally.sparse = True

        elif isinstance(other, Real):
            new_tally = Tally(name='derived')
            new_tally._derived = True
            new_tally.name = self.name
            new_tally._mean = self.mean * other
            new_tally._std_dev = self.std_dev * np.abs(other)
            new_tally.estimator = self.estimator
            new_tally.with_summary = self.with_summary
            new_tally.num_realization = self.num_realizations

            new_tally.filters = copy.deepcopy(self.filters)
            new_tally.nuclides = copy.deepcopy(self.nuclides)
            new_tally.scores = copy.deepcopy(self.scores)

            # If this tally operand is sparse, sparsify the new tally
            new_tally.sparse = self.sparse

        else:
            msg = 'Unable to multiply Tally ID="{0}" ' \
                  'by "{1}"'.format(self.id, other)
            raise ValueError(msg)

        return new_tally

    def __truediv__(self, other):
        """Divides this tally by another tally or scalar value.

        This method builds a new tally with data that is the dividend of
        this tally's data and that from the other tally or scalar value. If the
        filters, scores and nuclides in the two tallies are not the same, then
        they are combined in all possible ways in the new derived tally.

        Uncertainty propagation is used to compute the standard deviation
        for the new tally's data. It is important to note that this makes
        the assumption that the tally data is independently distributed.
        In most use cases, this is *not* true and may lead to under-prediction
        of the uncertainty. The uncertainty propagation model is from the
        following source:

        https://en.wikipedia.org/wiki/Propagation_of_uncertainty

        Parameters
        ----------
        other : openmc.Tally or float
            The tally or scalar value to divide this tally by

        Returns
        -------
        openmc.Tally
            A new derived tally which is the dividend of this tally and the
            other tally or scalar value in the division.

        Raises
        ------
        ValueError
            When this method is called before the Tally is populated with data.

        """

        # Check that results have been read
        if not self.derived and self.sum is None:
            msg = 'Unable to use tally arithmetic with Tally ID="{0}" ' \
                  'since it does not contain any results.'.format(self.id)
            raise ValueError(msg)

        if isinstance(other, Tally):
            new_tally = self.hybrid_product(other, binary_op='/')

            # If original tally operands were sparse, sparsify the new tally
            if self.sparse and other.sparse:
                new_tally.sparse = True

        elif isinstance(other, Real):
            new_tally = Tally(name='derived')
            new_tally._derived = True
            new_tally.name = self.name
            new_tally._mean = self.mean / other
            new_tally._std_dev = self.std_dev * np.abs(1. / other)
            new_tally.estimator = self.estimator
            new_tally.with_summary = self.with_summary
            new_tally.num_realization = self.num_realizations

            new_tally.filters = copy.deepcopy(self.filters)
            new_tally.nuclides = copy.deepcopy(self.nuclides)
            new_tally.scores = copy.deepcopy(self.scores)

            # If this tally operand is sparse, sparsify the new tally
            new_tally.sparse = self.sparse

        else:
            msg = 'Unable to divide Tally ID="{0}" ' \
                  'by "{1}"'.format(self.id, other)
            raise ValueError(msg)

        return new_tally

    def __div__(self, other):
        return self.__truediv__(other)

    def __pow__(self, power):
        """Raises this tally to another tally or scalar value power.

        This method builds a new tally with data that is the power of
        this tally's data to that from the other tally or scalar value. If the
        filters, scores and nuclides in the two tallies are not the same, then
        they are combined in all possible ways in the new derived tally.

        Uncertainty propagation is used to compute the standard deviation
        for the new tally's data. It is important to note that this makes
        the assumption that the tally data is independently distributed.
        In most use cases, this is *not* true and may lead to under-prediction
        of the uncertainty. The uncertainty propagation model is from the
        following source:

        https://en.wikipedia.org/wiki/Propagation_of_uncertainty

        Parameters
        ----------
        power : openmc.Tally or float
            The tally or scalar value exponent

        Returns
        -------
        openmc.Tally
            A new derived tally which is this tally raised to the power of the
            other tally or scalar value in the exponentiation.

        Raises
        ------
        ValueError
            When this method is called before the Tally is populated with data.

        """

        # Check that results have been read
        if not self.derived and self.sum is None:
            msg = 'Unable to use tally arithmetic with Tally ID="{0}" ' \
                  'since it does not contain any results.'.format(self.id)
            raise ValueError(msg)

        if isinstance(power, Tally):
            new_tally = self.hybrid_product(power, binary_op='^')

            # If original tally operand was sparse, sparsify the new tally
            if self.sparse:
                new_tally.sparse = True

        elif isinstance(power, Real):
            new_tally = Tally(name='derived')
            new_tally._derived = True
            new_tally.name = self.name
            new_tally._mean = self._mean ** power
            self_rel_err = self.std_dev / self.mean
            new_tally._std_dev = np.abs(new_tally._mean * power * self_rel_err)
            new_tally.estimator = self.estimator
            new_tally.with_summary = self.with_summary
            new_tally.num_realization = self.num_realizations

            new_tally.filters = copy.deepcopy(self.filters)
            new_tally.nuclides = copy.deepcopy(self.nuclides)
            new_tally.scores = copy.deepcopy(self.scores)

            # If original tally was sparse, sparsify the exponentiated tally
            new_tally.sparse = self.sparse

        else:
            msg = 'Unable to raise Tally ID="{0}" to ' \
                  'power "{1}"'.format(self.id, power)
            raise ValueError(msg)

        return new_tally

    def __radd__(self, other):
        """Right addition with a scalar value.

        This reverses the operands and calls the __add__ method.

        Parameters
        ----------
        other : float
            The scalar value to add to this tally

        Returns
        -------
        openmc.Tally
            A new derived tally of this tally added with the scalar value.

        """

        return self + other

    def __rsub__(self, other):
        """Right subtraction from a scalar value.

        This reverses the operands and calls the __sub__ method.

        Parameters
        ----------
        other : float
            The scalar value to subtract this tally from

        Returns
        -------
        openmc.Tally
            A new derived tally of this tally subtracted from the scalar value.

        """

        return -1. * self + other

    def __rmul__(self, other):
        """Right multiplication with a scalar value.

        This reverses the operands and calls the __mul__ method.

        Parameters
        ----------
        other : float
            The scalar value to multiply with this tally

        Returns
        -------
        openmc.Tally
            A new derived tally of this tally multiplied by the scalar value.

        """

        return self * other

    def __rdiv__(self, other):
        """Right division with a scalar value.

        This reverses the operands and calls the __div__ method.

        Parameters
        ----------
        other : float
            The scalar value to divide by this tally

        Returns
        -------
        openmc.Tally
            A new derived tally of the scalar value divided by this tally.

        """

        return other * self**-1

    def __pos__(self):
        """The absolute value of this tally.

        Returns
        -------
        openmc.Tally
            A new derived tally which is the absolute value of this tally.

        """

        new_tally = copy.deepcopy(self)
        new_tally._mean = np.abs(new_tally.mean)
        return new_tally

    def __neg__(self):
        """The negated value of this tally.

        Returns
        -------
        openmc.Tally
            A new derived tally which is the negated value of this tally.

        """

        new_tally = self * -1
        return new_tally

    def get_slice(self, scores=[], filters=[], filter_bins=[], nuclides=[]):
        """Build a sliced tally for the specified filters, scores and nuclides.

        This method constructs a new tally to encapsulate a subset of the data
        represented by this tally. The subset of data to include in the tally
        slice is determined by the scores, filters and nuclides specified in
        the input parameters.

        Parameters
        ----------
        scores : list of str
            A list of one or more score strings
            (e.g., ['absorption', 'nu-fission']; default is [])
        filters : list of str
            A list of filter type strings
            (e.g., ['mesh', 'energy']; default is [])
        filter_bins : list of Iterables
            A list of tuples of filter bins corresponding to the filter_types
            parameter (e.g., [(1,), ((0., 0.625e-6),)]; default is []). Each
            tuple contains bins to slice for the corresponding filter type in
            the filters parameter. Each bins is the integer ID for 'material',
            'surface', 'cell', 'cellborn', and 'universe' Filters. Each bin is
            an integer for the cell instance ID for 'distribcell' Filters. Each
            bin is a 2-tuple of floats for 'energy' and 'energyout' filters
            corresponding to the energy boundaries of the bin of interest. The
            bin is an (x,y,z) 3-tuple for 'mesh' filters corresponding to the
            mesh cell of interest. The order of the bins in the list must
            correspond to the filter_types parameter.
        nuclides : list of str
            A list of nuclide name strings
            (e.g., ['U-235', 'U-238']; default is [])

        Returns
        -------
        openmc.Tally
            A new tally which encapsulates the subset of data requested in the
            order each filter, nuclide and score is listed in the parameters.

        Raises
        ------
        ValueError
            When this method is called before the Tally is populated with data.

        """

        # Ensure that the tally has data
        if not self.derived and self.sum is None:
            msg = 'Unable to use tally arithmetic with Tally ID="{0}" ' \
                  'since it does not contain any results.'.format(self.id)
            raise ValueError(msg)

        # Create deep copy of tally to return as sliced tally
        new_tally = copy.deepcopy(self)
        new_tally._derived = True

        # Differentiate Tally with a new auto-generated Tally ID
        new_tally.id = None

        new_tally.sparse = False

        if not self.derived and self.sum is not None:
            new_sum = self.get_values(scores, filters, filter_bins,
                                      nuclides, 'sum')
            new_tally.sum = new_sum
        if not self.derived and self.sum_sq is not None:
            new_sum_sq = self.get_values(scores, filters, filter_bins,
                                         nuclides, 'sum_sq')
            new_tally.sum_sq = new_sum_sq
        if self.mean is not None:
            new_mean = self.get_values(scores, filters, filter_bins,
                                       nuclides, 'mean')
            new_tally._mean = new_mean
        if self.std_dev is not None:
            new_std_dev = self.get_values(scores, filters, filter_bins,
                                          nuclides, 'std_dev')
            new_tally._std_dev = new_std_dev

        # SCORES
        if scores:
            score_indices = []

            # Determine the score indices from any of the requested scores
            for score in self.scores:
                if score not in scores:
                    score_index = self.get_score_index(score)
                    score_indices.append(score_index)

            # Loop over indices in reverse to remove excluded scores
            for score_index in reversed(score_indices):
                new_tally.remove_score(self.scores[score_index])

        # NUCLIDES
        if nuclides:
            nuclide_indices = []

            # Determine the nuclide indices from any of the requested nuclides
            for nuclide in self.nuclides:
                if nuclide.name not in nuclides:
                    nuclide_index = self.get_nuclide_index(nuclide.name)
                    nuclide_indices.append(nuclide_index)

            # Loop over indices in reverse to remove excluded Nuclides
            for nuclide_index in reversed(nuclide_indices):
                new_tally.remove_nuclide(self.nuclides[nuclide_index])

        # FILTERS
        if filters:

            # Determine the filter indices from any of the requested filters
            for i, filter_type in enumerate(filters):
                find_filter = new_tally.find_filter(filter_type)

                # Remove and/or reorder filter bins to user specifications
                bin_indices = []
                num_bins = 0

                for filter_bin in filter_bins[i]:
                    bin_index = find_filter.get_bin_index(filter_bin)
                    if filter_type in ['energy', 'energyout']:
                        bin_indices.extend([bin_index])
                        bin_indices.extend([bin_index, bin_index+1])
                        num_bins += 1
                    elif filter_type == 'distribcell':
                        bin_indices = [0]
                        num_bins = find_filter.num_bins
                    else:
                        bin_indices.append(bin_index)
                        num_bins += 1

                find_filter.bins = np.unique(find_filter.bins[bin_indices])
                find_filter.num_bins = num_bins

        # Update the new tally's filter strides
        new_tally._update_filter_strides()

        # If original tally was sparse, sparsify the sliced tally
        new_tally.sparse = self.sparse
        return new_tally

    def summation(self, scores=[], filter_type=None,
                  filter_bins=[], nuclides=[], remove_filter=False):
        """Vectorized sum of tally data across scores, filter bins and/or
        nuclides using tally aggregation.

        This method constructs a new tally to encapsulate the sum of the data
        represented by the summation of the data in this tally. The tally data
        sum is determined by the scores, filter bins and nuclides specified
        in the input parameters.

        Parameters
        ----------
        scores : list of str
            A list of one or more score strings to sum across
            (e.g., ['absorption', 'nu-fission']; default is [])
        filter_type : str
            A filter type string (e.g., 'cell', 'energy') corresponding to the
            filter bins to sum across
        filter_bins : Iterable of int or tuple
            A list of the filter bins corresponding to the filter_type parameter
            Each bin in the list is the integer ID for 'material', 'surface',
            'cell', 'cellborn', and 'universe' Filters. Each bin is an integer
            for the cell instance ID for 'distribcell' Filters. Each bin is a
            2-tuple of floats for 'energy' and 'energyout' filters corresponding
            to the energy boundaries of the bin of interest. Each bin is an
            (x,y,z) 3-tuple for 'mesh' filters corresponding to the mesh cell of
            interest.
        nuclides : list of str
            A list of nuclide name strings to sum across
            (e.g., ['U-235', 'U-238']; default is [])
        remove_filter : bool
            If a filter is being summed over, this bool indicates whether to
            remove that filter in the returned tally. Default is False.

        Returns
        -------
        openmc.Tally
            A new tally which encapsulates the sum of data requested.
        """

        # Create new derived Tally for summation
        tally_sum = Tally()
        tally_sum._derived = True
        tally_sum._estimator = self.estimator
        tally_sum._num_realizations = self.num_realizations
        tally_sum._with_batch_statistics = self.with_batch_statistics
        tally_sum._with_summary = self.with_summary
        tally_sum._sp_filename = self._sp_filename
        tally_sum._results_read = self._results_read

        # Get tally data arrays reshaped with one dimension per filter
        mean = self.get_reshaped_data(value='mean')
        std_dev = self.get_reshaped_data(value='std_dev')

        # Sum across any filter bins specified by the user
        if filter_type in _FILTER_TYPES:
            find_filter = self.find_filter(filter_type)

            # If user did not specify filter bins, sum across all bins
            if len(filter_bins) == 0:
                bin_indices = np.arange(find_filter.num_bins)

                if filter_type == 'distribcell':
                    filter_bins = np.arange(find_filter.num_bins)
                else:
                    num_bins = find_filter.num_bins
                    filter_bins = \
                        [(find_filter.get_bin(i)) for i in range(num_bins)]

            # Only sum across bins specified by the user
            else:
                bin_indices = \
                    [find_filter.get_bin_index(bin) for bin in filter_bins]

            # Sum across the bins in the user-specified filter
            for i, self_filter in enumerate(self.filters):
                if self_filter.type == filter_type:
                    mean = np.take(mean, indices=bin_indices, axis=i)
                    std_dev = np.take(std_dev, indices=bin_indices, axis=i)
                    mean = np.sum(mean, axis=i, keepdims=True)
                    std_dev = np.sum(std_dev**2, axis=i, keepdims=True)
                    std_dev = np.sqrt(std_dev)

                    # Add AggregateFilter to the tally sum
                    if not remove_filter:
                        filter_sum = \
                            AggregateFilter(self_filter, [tuple(filter_bins)], 'sum')
                        tally_sum.filters.append(filter_sum)

                # Add a copy of each filter not summed across to the tally sum
                else:
                    tally_sum.filters.append(copy.deepcopy(self_filter))

        # Add a copy of this tally's filters to the tally sum
        else:
            tally_sum._filters = copy.deepcopy(self.filters)

        # Sum across any nuclides specified by the user
        if len(nuclides) != 0:
            nuclide_bins = [self.get_nuclide_index(nuclide) for nuclide in nuclides]
            axis_index = self.num_filters
            mean = np.take(mean, indices=nuclide_bins, axis=axis_index)
            std_dev = np.take(std_dev, indices=nuclide_bins, axis=axis_index)
            mean = np.sum(mean, axis=axis_index, keepdims=True)
            std_dev = np.sum(std_dev**2, axis=axis_index, keepdims=True)
            std_dev = np.sqrt(std_dev)

            # Add AggregateNuclide to the tally sum
            nuclide_sum = AggregateNuclide(nuclides, 'sum')
            tally_sum.nuclides.append(nuclide_sum)

        # Add a copy of this tally's nuclides to the tally sum
        else:
            tally_sum._nuclides = copy.deepcopy(self.nuclides)

        # Sum across any scores specified by the user
        if len(scores) != 0:
            score_bins = [self.get_score_index(score) for score in scores]
            axis_index = self.num_filters + 1
            mean = np.take(mean, indices=score_bins, axis=axis_index)
            std_dev = np.take(std_dev, indices=score_bins, axis=axis_index)
            mean = np.sum(mean, axis=axis_index, keepdims=True)
            std_dev = np.sum(std_dev**2, axis=axis_index, keepdims=True)
            std_dev = np.sqrt(std_dev)

            # Add AggregateScore to the tally sum
            score_sum = AggregateScore(scores, 'sum')
            tally_sum.scores.append(score_sum)

        # Add a copy of this tally's scores to the tally sum
        else:
            tally_sum._scores = copy.deepcopy(self.scores)

        # Update the tally sum's filter strides
        tally_sum._update_filter_strides()

        # Reshape condensed data arrays with one dimension for all filters
        mean = np.reshape(mean, tally_sum.shape)
        std_dev = np.reshape(std_dev, tally_sum.shape)

        # Assign tally sum's data with the new arrays
        tally_sum._mean = mean
        tally_sum._std_dev = std_dev

        # If original tally was sparse, sparsify the tally summation
        tally_sum.sparse = self.sparse
        return tally_sum

    def average(self, scores=[], filter_type=None,
                  filter_bins=[], nuclides=[], remove_filter=False):
        """Vectorized average of tally data across scores, filter bins and/or
        nuclides using tally aggregation.

        This method constructs a new tally to encapsulate the average of the
        data represented by the average of the data in this tally. The tally
        data average is determined by the scores, filter bins and nuclides
        specified in the input parameters.

        Parameters
        ----------
        scores : list of str
            A list of one or more score strings to average across
            (e.g., ['absorption', 'nu-fission']; default is [])
        filter_type : str
            A filter type string (e.g., 'cell', 'energy') corresponding to the
            filter bins to average across
        filter_bins : Iterable of int or tuple
            A list of the filter bins corresponding to the filter_type parameter
            Each bin in the list is the integer ID for 'material', 'surface',
            'cell', 'cellborn', and 'universe' Filters. Each bin is an integer
            for the cell instance ID for 'distribcell' Filters. Each bin is a
            2-tuple of floats for 'energy' and 'energyout' filters corresponding
            to the energy boundaries of the bin of interest. Each bin is an
            (x,y,z) 3-tuple for 'mesh' filters corresponding to the mesh cell of
            interest.
        nuclides : list of str
            A list of nuclide name strings to average across
            (e.g., ['U-235', 'U-238']; default is [])
        remove_filter : bool
            If a filter is being averaged over, this bool indicates whether to
            remove that filter in the returned tally. Default is False.

        Returns
        -------
        openmc.Tally
            A new tally which encapsulates the average of data requested.
        """

        # Create new derived Tally for average
        tally_avg = Tally()
        tally_avg._derived = True
        tally_avg._estimator = self.estimator
        tally_avg._num_realizations = self.num_realizations
        tally_avg._with_batch_statistics = self.with_batch_statistics
        tally_avg._with_summary = self.with_summary
        tally_avg._sp_filename = self._sp_filename
        tally_avg._results_read = self._results_read

        # Get tally data arrays reshaped with one dimension per filter
        mean = self.get_reshaped_data(value='mean')
        std_dev = self.get_reshaped_data(value='std_dev')

        # Average across any filter bins specified by the user
        if filter_type in _FILTER_TYPES:
            find_filter = self.find_filter(filter_type)

            # If user did not specify filter bins, average across all bins
            if len(filter_bins) == 0:
                bin_indices = np.arange(find_filter.num_bins)

                if filter_type == 'distribcell':
                    filter_bins = np.arange(find_filter.num_bins)
                else:
                    num_bins = find_filter.num_bins
                    filter_bins = \
                        [(find_filter.get_bin(i)) for i in range(num_bins)]

            # Only average across bins specified by the user
            else:
                bin_indices = \
                    [find_filter.get_bin_index(bin) for bin in filter_bins]

            # Average across the bins in the user-specified filter
            for i, self_filter in enumerate(self.filters):
                if self_filter.type == filter_type:
                    mean = np.take(mean, indices=bin_indices, axis=i)
                    std_dev = np.take(std_dev, indices=bin_indices, axis=i)
                    mean = np.mean(mean, axis=i, keepdims=True)
                    std_dev = np.mean(std_dev**2, axis=i, keepdims=True)
                    std_dev /= len(bin_indices)
                    std_dev = np.sqrt(std_dev)

                    # Add AggregateFilter to the tally avg
                    if not remove_filter:
                        filter_sum = \
                            AggregateFilter(self_filter, [tuple(filter_bins)], 'avg')
                        tally_avg.filters.append(filter_sum)

                # Add a copy of each filter not averaged across to the tally avg
                else:
                    tally_avg.filters.append(copy.deepcopy(self_filter))

        # Add a copy of this tally's filters to the tally avg
        else:
            tally_avg._filters = copy.deepcopy(self.filters)

        # Sum across any nuclides specified by the user
        if len(nuclides) != 0:
            nuclide_bins = [self.get_nuclide_index(nuclide) for nuclide in nuclides]
            axis_index = self.num_filters
            mean = np.take(mean, indices=nuclide_bins, axis=axis_index)
            std_dev = np.take(std_dev, indices=nuclide_bins, axis=axis_index)
            mean = np.mean(mean, axis=axis_index, keepdims=True)
            std_dev = np.mean(std_dev**2, axis=axis_index, keepdims=True)
            std_dev /= len(nuclide_bins)
            std_dev = np.sqrt(std_dev)

            # Add AggregateNuclide to the tally avg
            nuclide_avg = AggregateNuclide(nuclides, 'avg')
            tally_avg.nuclides.append(nuclide_avg)

        # Add a copy of this tally's nuclides to the tally avg
        else:
            tally_avg._nuclides = copy.deepcopy(self.nuclides)

        # Sum across any scores specified by the user
        if len(scores) != 0:
            score_bins = [self.get_score_index(score) for score in scores]
            axis_index = self.num_filters + 1
            mean = np.take(mean, indices=score_bins, axis=axis_index)
            std_dev = np.take(std_dev, indices=score_bins, axis=axis_index)
            mean = np.sum(mean, axis=axis_index, keepdims=True)
            std_dev = np.sum(std_dev**2, axis=axis_index, keepdims=True)
            std_dev /= len(score_bins)
            std_dev = np.sqrt(std_dev)

            # Add AggregateScore to the tally avg
            score_sum = AggregateScore(scores, 'avg')
            tally_avg.scores.append(score_sum)

        # Add a copy of this tally's scores to the tally avg
        else:
            tally_avg._scores = copy.deepcopy(self.scores)

        # Update the tally avg's filter strides
        tally_avg._update_filter_strides()

        # Reshape condensed data arrays with one dimension for all filters
        mean = np.reshape(mean, tally_avg.shape)
        std_dev = np.reshape(std_dev, tally_avg.shape)

        # Assign tally avg's data with the new arrays
        tally_avg._mean = mean
        tally_avg._std_dev = std_dev

        # If original tally was sparse, sparsify the tally average
        tally_avg.sparse = self.sparse
        return tally_avg

    def diagonalize_filter(self, new_filter):
        """Diagonalize the tally data array along a new axis of filter bins.

        This is a helper method for the tally arithmetic methods. This method
        adds the new filter to a derived tally constructed copied from this one.
        The data in the derived tally arrays is "diagonalized" along the bins in
        the new filter. This functionality is used by the openmc.mgxs module; to
        transport-correct scattering matrices by subtracting a 'scatter-P1'
        reaction rate tally with an energy filter from an 'scatter' reaction
        rate tally with both energy and energyout filters.

        Parameters
        ----------
        new_filter : Filter
            The filter along which to diagonalize the data in the new

        Returns
        -------
        openmc.Tally
            A new derived Tally with data diagaonalized along the new filter.

        """

        cv.check_type('new_filter', new_filter, Filter)

        if new_filter in self.filters:
            msg = 'Unable to diagonalize Tally ID="{0}" which already ' \
                  'contains a "{1}" filter'.format(self.id, new_filter.type)
            raise ValueError(msg)

        # Add the new filter to a copy of this Tally
        new_tally = copy.deepcopy(self)
        new_tally.filters.append(new_filter)

        # Determine "base" indices along the new "diagonal", and the factor
        # by which the "base" indices should be repeated to account for all
        # other filter bins in the diagonalized tally
        indices = np.arange(0, new_filter.num_bins**2, new_filter.num_bins+1)
        diag_factor = int(self.num_filter_bins / new_filter.num_bins)
        diag_indices = np.zeros(self.num_filter_bins, dtype=np.int)

        # Determine the filter indices along the new "diagonal"
        for i in range(diag_factor):
            start = i * new_filter.num_bins
            end = (i+1) * new_filter.num_bins
            diag_indices[start:end] = indices + (i * new_filter.num_bins**2)

        # Inject this Tally's data along the diagonal of the diagonalized Tally
        if not self.derived and self.sum is not None:
            new_tally._sum = np.zeros(new_tally.shape, dtype=np.float64)
            new_tally._sum[diag_indices, :, :] = self.sum
        if not self.derived and self.sum_sq is not None:
            new_tally._sum_sq = np.zeros(new_tally.shape, dtype=np.float64)
            new_tally._sum_sq[diag_indices, :, :] = self.sum_sq
        if self.mean is not None:
            new_tally._mean = np.zeros(new_tally.shape, dtype=np.float64)
            new_tally._mean[diag_indices, :, :] = self.mean
        if self.std_dev is not None:
            new_tally._std_dev = np.zeros(new_tally.shape, dtype=np.float64)
            new_tally._std_dev[diag_indices, :, :] = self.std_dev

        # Update the new tally's filter strides
        new_tally._update_filter_strides()

        # If original tally was sparse, sparsify the diagonalized tally
        new_tally.sparse = self.sparse
        return new_tally


class Tallies(cv.CheckedList):
    """Collection of Tallies used for an OpenMC simulation.

    This class corresponds directly to the tallies.xml input file. It can be
    thought of as a normal Python list where each member is a :class:`Tally`. It
    behaves like a list as the following example demonstrates:

<<<<<<< HEAD
    def __init__(self):
        # Initialize TalliesFile class attributes
        self._tallies = []
        self._meshes = []
        self._tallies_file = ET.Element("tallies")
        self._ndpp_macroscopic = False
=======
    >>> t1 = openmc.Tally()
    >>> t2 = openmc.Tally()
    >>> t3 = openmc.Tally()
    >>> tallies = openmc.Tallies([t1])
    >>> tallies.append(t2)
    >>> tallies += [t3]
>>>>>>> d21ea569

    Parameters
    ----------
    tallies : Iterable of openmc.Tally
        Tallies to add to the collection

    """

    def __init__(self, tallies=None):
        super(Tallies, self).__init__(Tally, 'tallies collection')
        self._tallies_file = ET.Element("tallies")
        if tallies is not None:
            self += tallies

    @property
    def ndpp_macroscopic(self):
        return self._ndpp_macroscopic

    @ndpp_macroscopic.setter
    def ndpp_macroscopic(self, ndpp_macroscopic):
        self._ndpp_macroscopic = ndpp_macroscopic


    def add_tally(self, tally, merge=False):
        """Append tally to collection

        .. deprecated:: 0.8
            Use :meth:`Tallies.append` instead.

        Parameters
        ----------
        tally : openmc.Tally
            Tally to add
        merge : bool
            Indicate whether the tally should be merged with an existing tally,
            if possible. Defaults to False.

        """
        warnings.warn("Tallies.add_tally(...) has been deprecated and may be "
                      "removed in a future version. Use Tallies.append(...) "
                      "instead.", DeprecationWarning)
        self.append(tally, merge)

    def append(self, tally, merge=False):
        """Append tally to collection

        Parameters
        ----------
        tally : openmc.Tally
            Tally to append
        merge : bool
            Indicate whether the tally should be merged with an existing tally,
            if possible. Defaults to False.

        """
        if not isinstance(tally, Tally):
            msg = 'Unable to add a non-Tally "{0}" to the ' \
                  'Tallies instance'.format(tally)
            raise TypeError(msg)

        if merge:
            merged = False

            # Look for a tally to merge with this one
            for i, tally2 in enumerate(self):

                # If a mergeable tally is found
                if tally2.can_merge(tally):
                    # Replace tally2 with the merged tally
                    merged_tally = tally2.merge(tally)
                    self[i] = merged_tally
                    merged = True
                    break

            # If no mergeable tally was found, simply add this tally
            if not merged:
                super(Tallies, self).append(tally)

        else:
            super(Tallies, self).append(tally)

    def insert(self, index, item):
        """Insert tally before index

        Parameters
        ----------
        index : int
            Index in list
        item : openmc.Tally
            Tally to insert

        """
        super(Tallies, self).insert(index, item)

    def remove_tally(self, tally):
        """Remove a tally from the collection

        .. deprecated:: 0.8
            Use :meth:`Tallies.remove` instead.

        Parameters
        ----------
        tally : openmc.Tally
            Tally to remove

        """
        warnings.warn("Tallies.remove_tally(...) has been deprecated and may "
                      "be removed in a future version. Use Tallies.remove(...) "
                      "instead.", DeprecationWarning)

        self.remove(tally)

    def merge_tallies(self):
        """Merge any mergeable tallies together. Note that n-way merges are
        possible.

        """

        for i, tally1 in enumerate(self):
            for j, tally2 in enumerate(self):
                # Do not merge the same tally with itself
                if i == j:
                    continue

                # If the two tallies are mergeable
                if tally1.can_merge(tally2):
                    # Replace tally 1 with the merged tally
                    merged_tally = tally1.merge(tally2)
                    self[i] = merged_tally

                    # Remove tally 2 since it is no longer needed
                    self.pop(j)

                    # Continue iterating from the first loop
                    break

    def add_mesh(self, mesh):
        """Add a mesh to the file

        .. deprecated:: 0.8
            Meshes that appear in a tally are automatically added to the
            collection.

        Parameters
        ----------
        mesh : openmc.Mesh
            Mesh to add to the file

        """

        warnings.warn("Tallies.add_mesh(...) has been deprecated and may be "
                      "removed in a future version. Meshes that appear in a "
                      "tally are automatically added to the collection.",
                      DeprecationWarning)

    def remove_mesh(self, mesh):
        """Remove a mesh from the file

        .. deprecated:: 0.8
            Meshes do not need to be managed explicitly.

        Parameters
        ----------
        mesh : openmc.Mesh
            Mesh to remove from the file

        """
        warnings.warn("Tallies.remove_mesh(...) has been deprecated and may be "
                      "removed in a future version. Meshes do not need to be "
                      "managed explicitly.", DeprecationWarning)

    def _create_tally_subelements(self):
        for tally in self:
            xml_element = tally.get_tally_xml()
            self._tallies_file.append(xml_element)

    def _create_mesh_subelements(self):
        already_written = set()
        for tally in self:
            for f in tally.filters:
                if f.type == 'mesh' and f.mesh not in already_written:
                    if len(f.mesh.name) > 0:
                        self._tallies_file.append(ET.Comment(f.mesh.name))

                    xml_element = f.mesh.get_mesh_xml()
                    self._tallies_file.append(xml_element)
                    already_written.add(f.mesh)

    def _create_ndpp_macroscopic_subelement(self):
        if self._ndpp_macroscopic is not None:
            element = ET.SubElement(self._tallies_file, "ndpp_macroscopic")
            element.text = str(self._ndpp_macroscopic).lower()

    def export_to_xml(self):
        """Create a tallies.xml file that can be used for a simulation.

        """

        # Reset xml element tree
        self._tallies_file.clear()

        self._create_mesh_subelements()
        self._create_tally_subelements()
        self._create_ndpp_macroscopic_subelement()

        # Clean the indentation in the file to be user-readable
        clean_xml_indentation(self._tallies_file)

        # Write the XML Tree to the tallies.xml file
        tree = ET.ElementTree(self._tallies_file)
        tree.write("tallies.xml", xml_declaration=True,
                             encoding='utf-8', method="xml")<|MERGE_RESOLUTION|>--- conflicted
+++ resolved
@@ -3416,21 +3416,12 @@
     thought of as a normal Python list where each member is a :class:`Tally`. It
     behaves like a list as the following example demonstrates:
 
-<<<<<<< HEAD
-    def __init__(self):
-        # Initialize TalliesFile class attributes
-        self._tallies = []
-        self._meshes = []
-        self._tallies_file = ET.Element("tallies")
-        self._ndpp_macroscopic = False
-=======
     >>> t1 = openmc.Tally()
     >>> t2 = openmc.Tally()
     >>> t3 = openmc.Tally()
     >>> tallies = openmc.Tallies([t1])
     >>> tallies.append(t2)
     >>> tallies += [t3]
->>>>>>> d21ea569
 
     Parameters
     ----------
@@ -3444,15 +3435,6 @@
         self._tallies_file = ET.Element("tallies")
         if tallies is not None:
             self += tallies
-
-    @property
-    def ndpp_macroscopic(self):
-        return self._ndpp_macroscopic
-
-    @ndpp_macroscopic.setter
-    def ndpp_macroscopic(self, ndpp_macroscopic):
-        self._ndpp_macroscopic = ndpp_macroscopic
-
 
     def add_tally(self, tally, merge=False):
         """Append tally to collection
@@ -3619,11 +3601,6 @@
                     self._tallies_file.append(xml_element)
                     already_written.add(f.mesh)
 
-    def _create_ndpp_macroscopic_subelement(self):
-        if self._ndpp_macroscopic is not None:
-            element = ET.SubElement(self._tallies_file, "ndpp_macroscopic")
-            element.text = str(self._ndpp_macroscopic).lower()
-
     def export_to_xml(self):
         """Create a tallies.xml file that can be used for a simulation.
 
@@ -3634,7 +3611,6 @@
 
         self._create_mesh_subelements()
         self._create_tally_subelements()
-        self._create_ndpp_macroscopic_subelement()
 
         # Clean the indentation in the file to be user-readable
         clean_xml_indentation(self._tallies_file)
